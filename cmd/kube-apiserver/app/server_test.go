/*
Copyright 2015 The Kubernetes Authors All rights reserved.

Licensed under the Apache License, Version 2.0 (the "License");
you may not use this file except in compliance with the License.
You may obtain a copy of the License at

    http://www.apache.org/licenses/LICENSE-2.0

Unless required by applicable law or agreed to in writing, software
distributed under the License is distributed on an "AS IS" BASIS,
WITHOUT WARRANTIES OR CONDITIONS OF ANY KIND, either express or implied.
See the License for the specific language governing permissions and
limitations under the License.
*/

package app

import (
	"regexp"
	"testing"

	"k8s.io/kubernetes/cmd/kube-apiserver/app/options"
<<<<<<< HEAD
	"k8s.io/kubernetes/pkg/api"
	"k8s.io/kubernetes/pkg/apis/extensions"
	"k8s.io/kubernetes/pkg/genericapiserver"
	"k8s.io/kubernetes/pkg/runtime"
	"k8s.io/kubernetes/pkg/storage"
	etcdstorage "k8s.io/kubernetes/pkg/storage/etcd"
=======
>>>>>>> 28313793
)

func TestLongRunningRequestRegexp(t *testing.T) {
	regexp := regexp.MustCompile(options.NewAPIServer().LongRunningRequestRE)
	dontMatch := []string{
		"/api/v1/watch-namespace/",
		"/api/v1/namespace-proxy/",
		"/api/v1/namespace-watch",
		"/api/v1/namespace-proxy",
		"/api/v1/namespace-portforward/pods",
		"/api/v1/portforward/pods",
		". anything",
		"/ that",
	}
	doMatch := []string{
		"/api/v1/pods/watch",
		"/api/v1/watch/stuff",
		"/api/v1/default/service/proxy",
		"/api/v1/pods/proxy/path/to/thing",
		"/api/v1/namespaces/myns/pods/mypod/log",
		"/api/v1/namespaces/myns/pods/mypod/logs",
		"/api/v1/namespaces/myns/pods/mypod/portforward",
		"/api/v1/namespaces/myns/pods/mypod/exec",
		"/api/v1/namespaces/myns/pods/mypod/attach",
		"/api/v1/namespaces/myns/pods/mypod/log/",
		"/api/v1/namespaces/myns/pods/mypod/logs/",
		"/api/v1/namespaces/myns/pods/mypod/portforward/",
		"/api/v1/namespaces/myns/pods/mypod/exec/",
		"/api/v1/namespaces/myns/pods/mypod/attach/",
		"/api/v1/watch/namespaces/myns/pods",
	}
	for _, path := range dontMatch {
		if regexp.MatchString(path) {
			t.Errorf("path should not have match regexp but did: %s", path)
		}
	}
	for _, path := range doMatch {
		if !regexp.MatchString(path) {
			t.Errorf("path should have match regexp did not: %s", path)
		}
	}
<<<<<<< HEAD
}

func TestUpdateEtcdOverrides(t *testing.T) {
	storageVersions := map[string]string{
		"":           "v1",
		"extensions": "extensions/v1beta1",
	}

	testCases := []struct {
		apigroup string
		resource string
		servers  []string
	}{
		{
			apigroup: api.GroupName,
			resource: "resource",
			servers:  []string{"http://127.0.0.1:10000"},
		},
		{
			apigroup: api.GroupName,
			resource: "resource",
			servers:  []string{"http://127.0.0.1:10000", "http://127.0.0.1:20000"},
		},
		{
			apigroup: extensions.GroupName,
			resource: "resource",
			servers:  []string{"http://127.0.0.1:10000"},
		},
	}

	for _, test := range testCases {
		newEtcd := func(_ runtime.NegotiatedSerializer, _, _ string, etcdConfig etcdstorage.EtcdConfig) (storage.Interface, error) {
			if !reflect.DeepEqual(test.servers, etcdConfig.ServerList) {
				t.Errorf("unexpected server list, expected: %#v, got: %#v", test.servers, etcdConfig.ServerList)
			}
			return nil, nil
		}
		storageDestinations := genericapiserver.NewStorageDestinations()
		override := test.apigroup + "/" + test.resource + "#" + strings.Join(test.servers, ";")
		defaultEtcdConfig := etcdstorage.EtcdConfig{
			Prefix:     genericapiserver.DefaultEtcdPathPrefix,
			ServerList: []string{"http://127.0.0.1"},
		}
		updateEtcdOverrides([]string{override}, storageVersions, defaultEtcdConfig, &storageDestinations, newEtcd)
		apigroup, ok := storageDestinations.APIGroups[test.apigroup]
		if !ok {
			t.Errorf("apigroup: %s not created", test.apigroup)
			continue
		}
		if apigroup.Overrides == nil {
			t.Errorf("Overrides not created for: %s", test.apigroup)
			continue
		}
		if _, ok := apigroup.Overrides[test.resource]; !ok {
			t.Errorf("override not created for: %s", test.resource)
			continue
		}
	}
}

func TestParseRuntimeConfig(t *testing.T) {
	testCases := []struct {
		runtimeConfig            map[string]string
		apiGroupVersionOverrides map[string]genericapiserver.APIGroupVersionOverride
		err                      bool
	}{
		{
			runtimeConfig:            map[string]string{},
			apiGroupVersionOverrides: map[string]genericapiserver.APIGroupVersionOverride{},
			err: false,
		},
		{
			// Cannot override v1 resources.
			runtimeConfig: map[string]string{
				"api/v1/pods": "false",
			},
			apiGroupVersionOverrides: map[string]genericapiserver.APIGroupVersionOverride{},
			err: true,
		},
		{
			// Disable v1.
			runtimeConfig: map[string]string{
				"api/v1": "false",
			},
			apiGroupVersionOverrides: map[string]genericapiserver.APIGroupVersionOverride{
				"api/v1": {
					Disable: true,
				},
			},
			err: false,
		},
		{
			// Disable extensions.
			runtimeConfig: map[string]string{
				"extensions/v1beta1": "false",
			},
			apiGroupVersionOverrides: map[string]genericapiserver.APIGroupVersionOverride{
				"extensions/v1beta1": {
					Disable: true,
				},
			},
			err: false,
		},
		{
			// Disable deployments.
			runtimeConfig: map[string]string{
				"extensions/v1beta1/deployments": "false",
			},
			apiGroupVersionOverrides: map[string]genericapiserver.APIGroupVersionOverride{
				"extensions/v1beta1": {
					ResourceOverrides: map[string]bool{
						"deployments": false,
					},
				},
			},
			err: false,
		},
		{
			// Enable deployments and disable jobs.
			runtimeConfig: map[string]string{
				"extensions/v1beta1/deployments": "true",
				"extensions/v1beta1/jobs":        "false",
			},
			apiGroupVersionOverrides: map[string]genericapiserver.APIGroupVersionOverride{
				"extensions/v1beta1": {
					ResourceOverrides: map[string]bool{
						"deployments": true,
						"jobs":        false,
					},
				},
			},
			err: false,
		},
	}
	for _, test := range testCases {
		s := &options.APIServer{
			RuntimeConfig: test.runtimeConfig,
		}
		apiGroupVersionOverrides, err := parseRuntimeConfig(s)

		if err == nil && test.err {
			t.Fatalf("expected error for test: %q", test)
		} else if err != nil && !test.err {
			t.Fatalf("unexpected error: %s, for test: %q", err, test)
		}

		if err == nil && !reflect.DeepEqual(apiGroupVersionOverrides, test.apiGroupVersionOverrides) {
			t.Fatalf("unexpected apiGroupVersionOverrides. Actual: %q, expected: %q", apiGroupVersionOverrides, test.apiGroupVersionOverrides)
		}
	}

=======
>>>>>>> 28313793
}<|MERGE_RESOLUTION|>--- conflicted
+++ resolved
@@ -21,15 +21,6 @@
 	"testing"
 
 	"k8s.io/kubernetes/cmd/kube-apiserver/app/options"
-<<<<<<< HEAD
-	"k8s.io/kubernetes/pkg/api"
-	"k8s.io/kubernetes/pkg/apis/extensions"
-	"k8s.io/kubernetes/pkg/genericapiserver"
-	"k8s.io/kubernetes/pkg/runtime"
-	"k8s.io/kubernetes/pkg/storage"
-	etcdstorage "k8s.io/kubernetes/pkg/storage/etcd"
-=======
->>>>>>> 28313793
 )
 
 func TestLongRunningRequestRegexp(t *testing.T) {
@@ -71,158 +62,4 @@
 			t.Errorf("path should have match regexp did not: %s", path)
 		}
 	}
-<<<<<<< HEAD
-}
-
-func TestUpdateEtcdOverrides(t *testing.T) {
-	storageVersions := map[string]string{
-		"":           "v1",
-		"extensions": "extensions/v1beta1",
-	}
-
-	testCases := []struct {
-		apigroup string
-		resource string
-		servers  []string
-	}{
-		{
-			apigroup: api.GroupName,
-			resource: "resource",
-			servers:  []string{"http://127.0.0.1:10000"},
-		},
-		{
-			apigroup: api.GroupName,
-			resource: "resource",
-			servers:  []string{"http://127.0.0.1:10000", "http://127.0.0.1:20000"},
-		},
-		{
-			apigroup: extensions.GroupName,
-			resource: "resource",
-			servers:  []string{"http://127.0.0.1:10000"},
-		},
-	}
-
-	for _, test := range testCases {
-		newEtcd := func(_ runtime.NegotiatedSerializer, _, _ string, etcdConfig etcdstorage.EtcdConfig) (storage.Interface, error) {
-			if !reflect.DeepEqual(test.servers, etcdConfig.ServerList) {
-				t.Errorf("unexpected server list, expected: %#v, got: %#v", test.servers, etcdConfig.ServerList)
-			}
-			return nil, nil
-		}
-		storageDestinations := genericapiserver.NewStorageDestinations()
-		override := test.apigroup + "/" + test.resource + "#" + strings.Join(test.servers, ";")
-		defaultEtcdConfig := etcdstorage.EtcdConfig{
-			Prefix:     genericapiserver.DefaultEtcdPathPrefix,
-			ServerList: []string{"http://127.0.0.1"},
-		}
-		updateEtcdOverrides([]string{override}, storageVersions, defaultEtcdConfig, &storageDestinations, newEtcd)
-		apigroup, ok := storageDestinations.APIGroups[test.apigroup]
-		if !ok {
-			t.Errorf("apigroup: %s not created", test.apigroup)
-			continue
-		}
-		if apigroup.Overrides == nil {
-			t.Errorf("Overrides not created for: %s", test.apigroup)
-			continue
-		}
-		if _, ok := apigroup.Overrides[test.resource]; !ok {
-			t.Errorf("override not created for: %s", test.resource)
-			continue
-		}
-	}
-}
-
-func TestParseRuntimeConfig(t *testing.T) {
-	testCases := []struct {
-		runtimeConfig            map[string]string
-		apiGroupVersionOverrides map[string]genericapiserver.APIGroupVersionOverride
-		err                      bool
-	}{
-		{
-			runtimeConfig:            map[string]string{},
-			apiGroupVersionOverrides: map[string]genericapiserver.APIGroupVersionOverride{},
-			err: false,
-		},
-		{
-			// Cannot override v1 resources.
-			runtimeConfig: map[string]string{
-				"api/v1/pods": "false",
-			},
-			apiGroupVersionOverrides: map[string]genericapiserver.APIGroupVersionOverride{},
-			err: true,
-		},
-		{
-			// Disable v1.
-			runtimeConfig: map[string]string{
-				"api/v1": "false",
-			},
-			apiGroupVersionOverrides: map[string]genericapiserver.APIGroupVersionOverride{
-				"api/v1": {
-					Disable: true,
-				},
-			},
-			err: false,
-		},
-		{
-			// Disable extensions.
-			runtimeConfig: map[string]string{
-				"extensions/v1beta1": "false",
-			},
-			apiGroupVersionOverrides: map[string]genericapiserver.APIGroupVersionOverride{
-				"extensions/v1beta1": {
-					Disable: true,
-				},
-			},
-			err: false,
-		},
-		{
-			// Disable deployments.
-			runtimeConfig: map[string]string{
-				"extensions/v1beta1/deployments": "false",
-			},
-			apiGroupVersionOverrides: map[string]genericapiserver.APIGroupVersionOverride{
-				"extensions/v1beta1": {
-					ResourceOverrides: map[string]bool{
-						"deployments": false,
-					},
-				},
-			},
-			err: false,
-		},
-		{
-			// Enable deployments and disable jobs.
-			runtimeConfig: map[string]string{
-				"extensions/v1beta1/deployments": "true",
-				"extensions/v1beta1/jobs":        "false",
-			},
-			apiGroupVersionOverrides: map[string]genericapiserver.APIGroupVersionOverride{
-				"extensions/v1beta1": {
-					ResourceOverrides: map[string]bool{
-						"deployments": true,
-						"jobs":        false,
-					},
-				},
-			},
-			err: false,
-		},
-	}
-	for _, test := range testCases {
-		s := &options.APIServer{
-			RuntimeConfig: test.runtimeConfig,
-		}
-		apiGroupVersionOverrides, err := parseRuntimeConfig(s)
-
-		if err == nil && test.err {
-			t.Fatalf("expected error for test: %q", test)
-		} else if err != nil && !test.err {
-			t.Fatalf("unexpected error: %s, for test: %q", err, test)
-		}
-
-		if err == nil && !reflect.DeepEqual(apiGroupVersionOverrides, test.apiGroupVersionOverrides) {
-			t.Fatalf("unexpected apiGroupVersionOverrides. Actual: %q, expected: %q", apiGroupVersionOverrides, test.apiGroupVersionOverrides)
-		}
-	}
-
-=======
->>>>>>> 28313793
 }