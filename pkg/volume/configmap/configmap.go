--- conflicted
+++ resolved
@@ -134,15 +134,7 @@
 	return b.SetUpAt(b.GetPath(), fsGroup)
 }
 
-<<<<<<< HEAD
-func (b *configMapVolumeBuilder) GetMetaData() map[string]interface{} {
-	return nil
-}
-
-func (b *configMapVolumeBuilder) SetUpAt(dir string, fsGroup *int64) error {
-=======
 func (b *configMapVolumeMounter) SetUpAt(dir string, fsGroup *int64) error {
->>>>>>> 28313793
 	glog.V(3).Infof("Setting up volume %v for pod %v at %v", b.volName, b.pod.UID, dir)
 
 	// Wrap EmptyDir, let it do the setup.
@@ -241,15 +233,7 @@
 	return c.TearDownAt(c.GetPath())
 }
 
-<<<<<<< HEAD
-func (b *configMapVolumeCleaner) GetMetaData() map[string]interface{} {
-	return nil
-}
-
-func (c *configMapVolumeCleaner) TearDownAt(dir string) error {
-=======
 func (c *configMapVolumeUnmounter) TearDownAt(dir string) error {
->>>>>>> 28313793
 	glog.V(3).Infof("Tearing down volume %v for pod %v at %v", c.volName, c.podUID, dir)
 
 	// Wrap EmptyDir, let it do the teardown.
