/*
Copyright 2015 The Kubernetes Authors All rights reserved.

Licensed under the Apache License, Version 2.0 (the "License");
you may not use this file except in compliance with the License.
You may obtain a copy of the License at

    http://www.apache.org/licenses/LICENSE-2.0

Unless required by applicable law or agreed to in writing, software
distributed under the License is distributed on an "AS IS" BASIS,
WITHOUT WARRANTIES OR CONDITIONS OF ANY KIND, either express or implied.
See the License for the specific language governing permissions and
limitations under the License.
*/

package thirdpartyresourcedata

import (
	"bytes"
	"encoding/json"
	"fmt"
	"io"
	"net/url"
	"strings"

	"k8s.io/kubernetes/pkg/api"
	"k8s.io/kubernetes/pkg/api/meta"
	"k8s.io/kubernetes/pkg/api/unversioned"
	apiutil "k8s.io/kubernetes/pkg/api/util"
	"k8s.io/kubernetes/pkg/api/v1"
	"k8s.io/kubernetes/pkg/apimachinery/registered"
	"k8s.io/kubernetes/pkg/apis/extensions"
	"k8s.io/kubernetes/pkg/apis/extensions/v1beta1"
	"k8s.io/kubernetes/pkg/runtime"
	"k8s.io/kubernetes/pkg/util/sets"
	"k8s.io/kubernetes/pkg/util/yaml"
	"k8s.io/kubernetes/pkg/watch/versioned"
)

type thirdPartyObjectConverter struct {
	converter runtime.ObjectConvertor
}

func (t *thirdPartyObjectConverter) ConvertToVersion(in runtime.Object, outVersion unversioned.GroupVersion) (out runtime.Object, err error) {
	switch in.(type) {
	// This seems weird, but in this case the ThirdPartyResourceData is really just a wrapper on the raw 3rd party data.
	// The actual thing printed/sent to server is the actual raw third party resource data, which only has one version.
	case *extensions.ThirdPartyResourceData:
		return in, nil
	default:
		return t.converter.ConvertToVersion(in, outVersion)
	}
}

func (t *thirdPartyObjectConverter) Convert(in, out interface{}) error {
	return t.converter.Convert(in, out)
}

func (t *thirdPartyObjectConverter) ConvertFieldLabel(version, kind, label, value string) (string, string, error) {
	return t.converter.ConvertFieldLabel(version, kind, label, value)
}

func NewThirdPartyObjectConverter(converter runtime.ObjectConvertor) runtime.ObjectConvertor {
	return &thirdPartyObjectConverter{converter}
}

type thirdPartyResourceDataMapper struct {
	mapper  meta.RESTMapper
	kind    string
	version string
	group   string
}

var _ meta.RESTMapper = &thirdPartyResourceDataMapper{}

func (t *thirdPartyResourceDataMapper) getResource() unversioned.GroupVersionResource {
	plural, _ := meta.KindToResource(t.getKind())

	return plural
}

func (t *thirdPartyResourceDataMapper) getKind() unversioned.GroupVersionKind {
	return unversioned.GroupVersionKind{Group: t.group, Version: t.version, Kind: t.kind}
}

func (t *thirdPartyResourceDataMapper) isThirdPartyResource(partialResource unversioned.GroupVersionResource) bool {
	actualResource := t.getResource()
	if strings.ToLower(partialResource.Resource) != strings.ToLower(actualResource.Resource) {
		return false
	}
	if len(partialResource.Group) != 0 && partialResource.Group != actualResource.Group {
		return false
	}
	if len(partialResource.Version) != 0 && partialResource.Version != actualResource.Version {
		return false
	}

	return true
}

func (t *thirdPartyResourceDataMapper) ResourcesFor(resource unversioned.GroupVersionResource) ([]unversioned.GroupVersionResource, error) {
	if t.isThirdPartyResource(resource) {
		return []unversioned.GroupVersionResource{t.getResource()}, nil
	}
	return t.mapper.ResourcesFor(resource)
}

func (t *thirdPartyResourceDataMapper) KindsFor(resource unversioned.GroupVersionResource) ([]unversioned.GroupVersionKind, error) {
	if t.isThirdPartyResource(resource) {
		return []unversioned.GroupVersionKind{t.getKind()}, nil
	}
	return t.mapper.KindsFor(resource)
}

func (t *thirdPartyResourceDataMapper) ResourceFor(resource unversioned.GroupVersionResource) (unversioned.GroupVersionResource, error) {
	if t.isThirdPartyResource(resource) {
		return t.getResource(), nil
	}
	return t.mapper.ResourceFor(resource)
}

func (t *thirdPartyResourceDataMapper) KindFor(resource unversioned.GroupVersionResource) (unversioned.GroupVersionKind, error) {
	if t.isThirdPartyResource(resource) {
		return t.getKind(), nil
	}
	return t.mapper.KindFor(resource)
}

func (t *thirdPartyResourceDataMapper) RESTMapping(gk unversioned.GroupKind, versions ...string) (*meta.RESTMapping, error) {
	if len(versions) != 1 {
		return nil, fmt.Errorf("unexpected set of versions: %v", versions)
	}
	if gk.Group != t.group {
		return nil, fmt.Errorf("unknown group %q expected %s", gk.Group, t.group)
	}
	if gk.Kind != "ThirdPartyResourceData" {
		return nil, fmt.Errorf("unknown kind %s expected %s", gk.Kind, t.kind)
	}
	if versions[0] != t.version {
		return nil, fmt.Errorf("unknown version %q expected %q", versions[0], t.version)
	}

	// TODO figure out why we're doing this rewriting
	extensionGK := unversioned.GroupKind{Group: extensions.GroupName, Kind: "ThirdPartyResourceData"}

	mapping, err := t.mapper.RESTMapping(extensionGK, registered.GroupOrDie(extensions.GroupName).GroupVersion.Version)
	if err != nil {
		return nil, err
	}
	mapping.ObjectConvertor = &thirdPartyObjectConverter{mapping.ObjectConvertor}
	return mapping, nil
}

func (t *thirdPartyResourceDataMapper) AliasesForResource(resource string) ([]string, bool) {
	return t.mapper.AliasesForResource(resource)
}

func (t *thirdPartyResourceDataMapper) ResourceSingularizer(resource string) (singular string, err error) {
	return t.mapper.ResourceSingularizer(resource)
}

func NewMapper(mapper meta.RESTMapper, kind, version, group string) meta.RESTMapper {
	return &thirdPartyResourceDataMapper{
		mapper:  mapper,
		kind:    kind,
		version: version,
		group:   group,
	}
}

type thirdPartyResourceDataCodecFactory struct {
	delegate runtime.NegotiatedSerializer
	kind     string
	encodeGV unversioned.GroupVersion
	decodeGV unversioned.GroupVersion
}

func NewNegotiatedSerializer(s runtime.NegotiatedSerializer, kind string, encodeGV, decodeGV unversioned.GroupVersion) runtime.NegotiatedSerializer {
	return &thirdPartyResourceDataCodecFactory{
		delegate: s,
		kind:     kind,
		encodeGV: encodeGV,
		decodeGV: decodeGV,
	}
}

func (t *thirdPartyResourceDataCodecFactory) SupportedMediaTypes() []string {
	supported := sets.NewString(t.delegate.SupportedMediaTypes()...)
	return supported.Intersection(sets.NewString("application/json", "application/yaml")).List()
}

func (t *thirdPartyResourceDataCodecFactory) SerializerForMediaType(mediaType string, params map[string]string) (runtime.SerializerInfo, bool) {
	switch mediaType {
	case "application/json", "application/yaml":
		return t.delegate.SerializerForMediaType(mediaType, params)
	default:
		return runtime.SerializerInfo{}, false
	}
}

func (t *thirdPartyResourceDataCodecFactory) SupportedStreamingMediaTypes() []string {
	supported := sets.NewString(t.delegate.SupportedStreamingMediaTypes()...)
	return supported.Intersection(sets.NewString("application/json", "application/json;stream=watch")).List()
}

func (t *thirdPartyResourceDataCodecFactory) StreamingSerializerForMediaType(mediaType string, params map[string]string) (runtime.StreamSerializerInfo, bool) {
	switch mediaType {
	case "application/json", "application/json;stream=watch":
		return t.delegate.StreamingSerializerForMediaType(mediaType, params)
	default:
		return runtime.StreamSerializerInfo{}, false
	}
}

func (t *thirdPartyResourceDataCodecFactory) EncoderForVersion(s runtime.Encoder, gv unversioned.GroupVersion) runtime.Encoder {
	return &thirdPartyResourceDataEncoder{delegate: t.delegate.EncoderForVersion(s, gv), gvk: gv.WithKind(t.kind)}
}

func (t *thirdPartyResourceDataCodecFactory) DecoderToVersion(s runtime.Decoder, gv unversioned.GroupVersion) runtime.Decoder {
	return NewDecoder(t.delegate.DecoderToVersion(s, gv), t.kind)
}

func NewCodec(delegate runtime.Codec, gvk unversioned.GroupVersionKind) runtime.Codec {
	return runtime.NewCodec(NewEncoder(delegate, gvk), NewDecoder(delegate, gvk.Kind))
}

type thirdPartyResourceDataDecoder struct {
	delegate runtime.Decoder
	kind     string
}

func NewDecoder(delegate runtime.Decoder, kind string) runtime.Decoder {
	return &thirdPartyResourceDataDecoder{delegate: delegate, kind: kind}
}

var _ runtime.Decoder = &thirdPartyResourceDataDecoder{}

func parseObject(data []byte) (map[string]interface{}, error) {
	var obj interface{}
	if err := json.Unmarshal(data, &obj); err != nil {
		return nil, err
	}
	mapObj, ok := obj.(map[string]interface{})
	if !ok {
		return nil, fmt.Errorf("unexpected object: %#v", obj)
	}
	return mapObj, nil
}

func (t *thirdPartyResourceDataDecoder) populate(data []byte) (runtime.Object, error) {
	mapObj, err := parseObject(data)
	if err != nil {
		return nil, err
	}
	return t.populateFromObject(mapObj, data)
}

func (t *thirdPartyResourceDataDecoder) populateFromObject(mapObj map[string]interface{}, data []byte) (runtime.Object, error) {
	typeMeta := unversioned.TypeMeta{}
	if err := json.Unmarshal(data, &typeMeta); err != nil {
		return nil, err
	}
	isList := strings.HasSuffix(typeMeta.Kind, "List")
	switch {
	case !isList && (len(t.kind) == 0 || typeMeta.Kind == t.kind):
		result := &extensions.ThirdPartyResourceData{}
		if err := t.populateResource(result, mapObj, data); err != nil {
			return nil, err
		}
		return result, nil
	case isList && (len(t.kind) == 0 || typeMeta.Kind == t.kind+"List"):
		list := &extensions.ThirdPartyResourceDataList{}
		if err := t.populateListResource(list, mapObj); err != nil {
			return nil, err
		}
		return list, nil
	default:
		return nil, fmt.Errorf("unexpected kind: %s, expected %s", typeMeta.Kind, t.kind)
	}
}

func (t *thirdPartyResourceDataDecoder) populateResource(objIn *extensions.ThirdPartyResourceData, mapObj map[string]interface{}, data []byte) error {
	metadata, ok := mapObj["metadata"].(map[string]interface{})
	if !ok {
		return fmt.Errorf("unexpected object for metadata: %#v", mapObj["metadata"])
	}

	metadataData, err := json.Marshal(metadata)
	if err != nil {
		return err
	}

	if err := json.Unmarshal(metadataData, &objIn.ObjectMeta); err != nil {
		return err
	}
	// Override API Version with the ThirdPartyResourceData value
	// TODO: fix this hard code
	objIn.APIVersion = v1beta1.SchemeGroupVersion.String()

	objIn.Data = data
	return nil
}

func IsThirdPartyObject(rawData []byte, gvk *unversioned.GroupVersionKind) (isThirdParty bool, gvkOut *unversioned.GroupVersionKind, err error) {
	var gv unversioned.GroupVersion
	if gvk == nil {
		data, err := yaml.ToJSON(rawData)
		if err != nil {
			return false, nil, err
		}
		metadata := unversioned.TypeMeta{}
		if err = json.Unmarshal(data, &metadata); err != nil {
			return false, nil, err
		}
		gv, err = unversioned.ParseGroupVersion(metadata.APIVersion)
		if err != nil {
			return false, nil, err
		}
		gvkOut = &unversioned.GroupVersionKind{
			Group:   gv.Group,
			Version: gv.Version,
			Kind:    metadata.Kind,
		}
	} else {
		gv = gvk.GroupVersion()
		gvkOut = gvk
	}
	return registered.IsThirdPartyAPIGroupVersion(gv), gvkOut, nil
}

func (t *thirdPartyResourceDataDecoder) Decode(data []byte, gvk *unversioned.GroupVersionKind, into runtime.Object) (runtime.Object, *unversioned.GroupVersionKind, error) {
	if into == nil {
		if gvk == nil || gvk.Kind != t.kind {
			if isThirdParty, _, err := IsThirdPartyObject(data, gvk); err != nil {
				return nil, nil, err
			} else if !isThirdParty {
				return t.delegate.Decode(data, gvk, into)
			}
		}
		obj, err := t.populate(data)
		if err != nil {
			return nil, nil, err
		}
		return obj, gvk, nil
	}
	switch o := into.(type) {
	case *extensions.ThirdPartyResourceData:
		break
	case *runtime.VersionedObjects:
		// We're not sure that it's third party, we need to test
		if gvk == nil || gvk.Kind != t.kind {
			if isThirdParty, _, err := IsThirdPartyObject(data, gvk); err != nil {
				return nil, nil, err
			} else if !isThirdParty {
				return t.delegate.Decode(data, gvk, into)
			}
		}
		obj, err := t.populate(data)
		if err != nil {
			return nil, nil, err
		}
		o.Objects = []runtime.Object{
			obj,
		}
		return o, gvk, nil
	default:
		return t.delegate.Decode(data, gvk, into)
	}

	thirdParty := into.(*extensions.ThirdPartyResourceData)
	var dataObj interface{}
	if err := json.Unmarshal(data, &dataObj); err != nil {
		return nil, nil, err
	}
	mapObj, ok := dataObj.(map[string]interface{})
	if !ok {

		return nil, nil, fmt.Errorf("unexpected object: %#v", dataObj)
	}
	/*if gvk.Kind != "ThirdPartyResourceData" {
		return nil, nil, fmt.Errorf("unexpected kind: %s", gvk.Kind)
	}*/
	actual := &unversioned.GroupVersionKind{}
	if kindObj, found := mapObj["kind"]; !found {
		if gvk == nil {
			return nil, nil, runtime.NewMissingKindErr(string(data))
		}
		mapObj["kind"] = gvk.Kind
		actual.Kind = gvk.Kind
	} else {
		kindStr, ok := kindObj.(string)
		if !ok {
			return nil, nil, fmt.Errorf("unexpected object for 'kind': %v", kindObj)
		}
		if len(t.kind) > 0 && kindStr != t.kind {
			return nil, nil, fmt.Errorf("kind doesn't match, expecting: %s, got %s", gvk.Kind, kindStr)
		}
		actual.Kind = kindStr
	}
	if versionObj, found := mapObj["apiVersion"]; !found {
		if gvk == nil {
			return nil, nil, runtime.NewMissingVersionErr(string(data))
		}
		mapObj["apiVersion"] = gvk.GroupVersion().String()
		actual.Group, actual.Version = gvk.Group, gvk.Version
	} else {
		versionStr, ok := versionObj.(string)
		if !ok {
			return nil, nil, fmt.Errorf("unexpected object for 'apiVersion': %v", versionObj)
		}
		if gvk != nil && versionStr != gvk.GroupVersion().String() {
			return nil, nil, fmt.Errorf("version doesn't match, expecting: %v, got %s", gvk.GroupVersion(), versionStr)
		}
		gv, err := unversioned.ParseGroupVersion(versionStr)
		if err != nil {
			return nil, nil, err
		}
		actual.Group, actual.Version = gv.Group, gv.Version
	}

	mapObj, err := parseObject(data)
	if err != nil {
		return nil, actual, err
	}
	if err := t.populateResource(thirdParty, mapObj, data); err != nil {
		return nil, actual, err
	}
	return thirdParty, actual, nil
}

func (t *thirdPartyResourceDataDecoder) populateListResource(objIn *extensions.ThirdPartyResourceDataList, mapObj map[string]interface{}) error {
	items, ok := mapObj["items"].([]interface{})
	if !ok {
		return fmt.Errorf("unexpected object for items: %#v", mapObj["items"])
	}
	objIn.Items = make([]extensions.ThirdPartyResourceData, len(items))
	for ix := range items {
		objData, err := json.Marshal(items[ix])
		if err != nil {
			return err
		}
		objMap, err := parseObject(objData)
		if err != nil {
			return err
		}
		if err := t.populateResource(&objIn.Items[ix], objMap, objData); err != nil {
			return err
		}
	}
	return nil
}

const template = `{
  "kind": "%s",
  "apiVersion": "%s",
  "metadata": {},
  "items": [ %s ]
}`

type thirdPartyResourceDataEncoder struct {
	delegate runtime.Encoder
	gvk      unversioned.GroupVersionKind
}

func NewEncoder(delegate runtime.Encoder, gvk unversioned.GroupVersionKind) runtime.Encoder {
	return &thirdPartyResourceDataEncoder{delegate: delegate, gvk: gvk}
}

var _ runtime.Encoder = &thirdPartyResourceDataEncoder{}

func encodeToJSON(obj *extensions.ThirdPartyResourceData, stream io.Writer) error {
	var objOut interface{}
	if err := json.Unmarshal(obj.Data, &objOut); err != nil {
		return err
	}
	objMap, ok := objOut.(map[string]interface{})
	if !ok {
		return fmt.Errorf("unexpected type: %v", objOut)
	}
	objMap["metadata"] = obj.ObjectMeta
	encoder := json.NewEncoder(stream)
	return encoder.Encode(objMap)
}

func (t *thirdPartyResourceDataEncoder) Encode(obj runtime.Object, stream io.Writer) (err error) {
	switch obj := obj.(type) {
	case *extensions.ThirdPartyResourceData:
		return encodeToJSON(obj, stream)
	case *extensions.ThirdPartyResourceDataList:
		// TODO: There must be a better way to do this...
		dataStrings := make([]string, len(obj.Items))
		for ix := range obj.Items {
			buff := &bytes.Buffer{}
			err := encodeToJSON(&obj.Items[ix], buff)
			if err != nil {
				return err
			}
			dataStrings[ix] = buff.String()
		}
		gv := t.gvk.GroupVersion()
		fmt.Fprintf(stream, template, t.gvk.Kind+"List", gv.String(), strings.Join(dataStrings, ","))
		return nil
	case *versioned.InternalEvent:
		event := &versioned.Event{}
		err := versioned.Convert_versioned_InternalEvent_to_versioned_Event(obj, event, nil)
		if err != nil {
			return err
		}

		enc := json.NewEncoder(stream)
		err = enc.Encode(event)
		if err != nil {
			return err
		}

		return nil
	case *unversioned.Status, *unversioned.APIResourceList:
<<<<<<< HEAD
		return t.delegate.EncodeToStream(obj, stream, overrides...)
=======
		return t.delegate.Encode(obj, stream)
>>>>>>> 28313793
	default:
		return fmt.Errorf("unexpected object to encode: %#v", obj)
	}
}

func NewObjectCreator(group, version string, delegate runtime.ObjectCreater) runtime.ObjectCreater {
	return &thirdPartyResourceDataCreator{group, version, delegate}
}

type thirdPartyResourceDataCreator struct {
	group    string
	version  string
	delegate runtime.ObjectCreater
}

func (t *thirdPartyResourceDataCreator) New(kind unversioned.GroupVersionKind) (out runtime.Object, err error) {
	switch kind.Kind {
	case "ThirdPartyResourceData":
		if apiutil.GetGroupVersion(t.group, t.version) != kind.GroupVersion().String() {
			return nil, fmt.Errorf("unknown kind %v", kind)
		}
		return &extensions.ThirdPartyResourceData{}, nil
	case "ThirdPartyResourceDataList":
		if apiutil.GetGroupVersion(t.group, t.version) != kind.GroupVersion().String() {
			return nil, fmt.Errorf("unknown kind %v", kind)
		}
		return &extensions.ThirdPartyResourceDataList{}, nil
	// TODO: this list needs to be formalized higher in the chain
	case "ListOptions", "WatchEvent":
		if apiutil.GetGroupVersion(t.group, t.version) == kind.GroupVersion().String() {
			// Translate third party group to external group.
			gvk := registered.EnabledVersionsForGroup(api.GroupName)[0].WithKind(kind.Kind)
			return t.delegate.New(gvk)
		}
		return t.delegate.New(kind)
	default:
		return t.delegate.New(kind)
	}
}

func NewThirdPartyParameterCodec(p runtime.ParameterCodec) runtime.ParameterCodec {
	return &thirdPartyParameterCodec{p}
}

type thirdPartyParameterCodec struct {
	delegate runtime.ParameterCodec
}

func (t *thirdPartyParameterCodec) DecodeParameters(parameters url.Values, from unversioned.GroupVersion, into runtime.Object) error {
	return t.delegate.DecodeParameters(parameters, v1.SchemeGroupVersion, into)
}

func (t *thirdPartyParameterCodec) EncodeParameters(obj runtime.Object, to unversioned.GroupVersion) (url.Values, error) {
	return t.delegate.EncodeParameters(obj, v1.SchemeGroupVersion)
}<|MERGE_RESOLUTION|>--- conflicted
+++ resolved
@@ -516,11 +516,7 @@
 
 		return nil
 	case *unversioned.Status, *unversioned.APIResourceList:
-<<<<<<< HEAD
-		return t.delegate.EncodeToStream(obj, stream, overrides...)
-=======
 		return t.delegate.Encode(obj, stream)
->>>>>>> 28313793
 	default:
 		return fmt.Errorf("unexpected object to encode: %#v", obj)
 	}
