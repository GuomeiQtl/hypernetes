/*
Copyright 2015 The Kubernetes Authors All rights reserved.

Licensed under the Apache License, Version 2.0 (the "License");
you may not use this file except in compliance with the License.
You may obtain a copy of the License at

    http://www.apache.org/licenses/LICENSE-2.0

Unless required by applicable law or agreed to in writing, software
distributed under the License is distributed on an "AS IS" BASIS,
WITHOUT WARRANTIES OR CONDITIONS OF ANY KIND, either express or implied.
See the License for the specific language governing permissions and
limitations under the License.
*/

package etcd

import (
	"fmt"

	"k8s.io/kubernetes/pkg/api"
	"k8s.io/kubernetes/pkg/api/errors"
	storeerr "k8s.io/kubernetes/pkg/api/errors/storage"
	"k8s.io/kubernetes/pkg/api/rest"
	"k8s.io/kubernetes/pkg/apis/extensions"
	extvalidation "k8s.io/kubernetes/pkg/apis/extensions/validation"
	"k8s.io/kubernetes/pkg/fields"
	"k8s.io/kubernetes/pkg/labels"
	"k8s.io/kubernetes/pkg/registry/cachesize"
	"k8s.io/kubernetes/pkg/registry/deployment"
	"k8s.io/kubernetes/pkg/registry/generic"
	"k8s.io/kubernetes/pkg/registry/generic/registry"
	"k8s.io/kubernetes/pkg/runtime"
	"k8s.io/kubernetes/pkg/storage"
)

// DeploymentStorage includes dummy storage for Deployments and for Scale subresource.
type DeploymentStorage struct {
	Deployment *REST
	Status     *StatusREST
	Scale      *ScaleREST
	Rollback   *RollbackREST
}

func NewStorage(opts generic.RESTOptions) DeploymentStorage {
	deploymentRest, deploymentStatusRest, deploymentRollbackRest := NewREST(opts)
	deploymentRegistry := deployment.NewRegistry(deploymentRest)

	return DeploymentStorage{
		Deployment: deploymentRest,
		Status:     deploymentStatusRest,
		Scale:      &ScaleREST{registry: deploymentRegistry},
		Rollback:   deploymentRollbackRest,
	}
}

type REST struct {
	*registry.Store
}

// NewREST returns a RESTStorage object that will work against deployments.
func NewREST(opts generic.RESTOptions) (*REST, *StatusREST, *RollbackREST) {
	prefix := "/deployments"

	newListFunc := func() runtime.Object { return &extensions.DeploymentList{} }
	storageInterface := opts.Decorator(
		opts.Storage, cachesize.GetWatchCacheSizeByResource(cachesize.Deployments), &extensions.Deployment{}, prefix, deployment.Strategy, newListFunc)

	store := &registry.Store{
		NewFunc: func() runtime.Object { return &extensions.Deployment{} },
		// NewListFunc returns an object capable of storing results of an etcd list.
		NewListFunc: newListFunc,
		// Produces a path that etcd understands, to the root of the resource
		// by combining the namespace in the context with the given prefix.
		KeyRootFunc: func(ctx api.Context) string {
			return registry.NamespaceKeyRootFunc(ctx, prefix)
		},
		// Produces a path that etcd understands, to the resource by combining
		// the namespace in the context with the given prefix.
		KeyFunc: func(ctx api.Context, name string) (string, error) {
			return registry.NamespaceKeyFunc(ctx, prefix, name)
		},
		// Retrieve the name field of a deployment.
		ObjectNameFunc: func(obj runtime.Object) (string, error) {
			return obj.(*extensions.Deployment).Name, nil
		},
		// Used to match objects based on labels/fields for list.
		PredicateFunc: func(label labels.Selector, field fields.Selector) generic.Matcher {
			return deployment.MatchDeployment(label, field)
		},
		QualifiedResource:       extensions.Resource("deployments"),
		DeleteCollectionWorkers: opts.DeleteCollectionWorkers,

		// Used to validate deployment creation.
		CreateStrategy: deployment.Strategy,

		// Used to validate deployment updates.
		UpdateStrategy: deployment.Strategy,
		DeleteStrategy: deployment.Strategy,

		Storage: storageInterface,
	}
	statusStore := *store
	statusStore.UpdateStrategy = deployment.StatusStrategy
	return &REST{store}, &StatusREST{store: &statusStore}, &RollbackREST{store: store}
}

// StatusREST implements the REST endpoint for changing the status of a deployment
type StatusREST struct {
	store *registry.Store
}

func (r *StatusREST) New() runtime.Object {
	return &extensions.Deployment{}
}

// Get retrieves the object from the storage. It is required to support Patch.
func (r *StatusREST) Get(ctx api.Context, name string) (runtime.Object, error) {
	return r.store.Get(ctx, name)
}

// Update alters the status subset of an object.
func (r *StatusREST) Update(ctx api.Context, name string, objInfo rest.UpdatedObjectInfo) (runtime.Object, bool, error) {
	return r.store.Update(ctx, name, objInfo)
}

// RollbackREST implements the REST endpoint for initiating the rollback of a deployment
type RollbackREST struct {
	store *registry.Store
}

// New creates a rollback
func (r *RollbackREST) New() runtime.Object {
	return &extensions.DeploymentRollback{}
}

var _ = rest.Creater(&RollbackREST{})

func (r *RollbackREST) Create(ctx api.Context, obj runtime.Object) (out runtime.Object, err error) {
	rollback, ok := obj.(*extensions.DeploymentRollback)
	if !ok {
		return nil, fmt.Errorf("expected input object type to be DeploymentRollback, but %T", obj)
	}

	if errs := extvalidation.ValidateDeploymentRollback(rollback); len(errs) != 0 {
		return nil, errors.NewInvalid(extensions.Kind("DeploymentRollback"), rollback.Name, errs)
	}

	// Update the Deployment with information in DeploymentRollback to trigger rollback
	err = r.rollbackDeployment(ctx, rollback.Name, &rollback.RollbackTo, rollback.UpdatedAnnotations)
	return
}

func (r *RollbackREST) rollbackDeployment(ctx api.Context, deploymentID string, config *extensions.RollbackConfig, annotations map[string]string) (err error) {
	if _, err = r.setDeploymentRollback(ctx, deploymentID, config, annotations); err != nil {
		err = storeerr.InterpretGetError(err, extensions.Resource("deployments"), deploymentID)
		err = storeerr.InterpretUpdateError(err, extensions.Resource("deployments"), deploymentID)
		if _, ok := err.(*errors.StatusError); !ok {
			err = errors.NewConflict(extensions.Resource("deployments/rollback"), deploymentID, err)
		}
	}
	return
}

func (r *RollbackREST) setDeploymentRollback(ctx api.Context, deploymentID string, config *extensions.RollbackConfig, annotations map[string]string) (finalDeployment *extensions.Deployment, err error) {
	dKey, err := r.store.KeyFunc(ctx, deploymentID)
	if err != nil {
		return nil, err
	}
	err = r.store.Storage.GuaranteedUpdate(ctx, dKey, &extensions.Deployment{}, false, nil, storage.SimpleUpdate(func(obj runtime.Object) (runtime.Object, error) {
		d, ok := obj.(*extensions.Deployment)
		if !ok {
			return nil, fmt.Errorf("unexpected object: %#v", obj)
		}
		if d.Annotations == nil {
			d.Annotations = make(map[string]string)
		}
		for k, v := range annotations {
			d.Annotations[k] = v
		}
		d.Spec.RollbackTo = config
		finalDeployment = d
		return d, nil
	}))
	return finalDeployment, err
}

type ScaleREST struct {
	registry deployment.Registry
}

// ScaleREST implements Patcher
var _ = rest.Patcher(&ScaleREST{})

// New creates a new Scale object
func (r *ScaleREST) New() runtime.Object {
	return &extensions.Scale{}
}

func (r *ScaleREST) Get(ctx api.Context, name string) (runtime.Object, error) {
	deployment, err := r.registry.GetDeployment(ctx, name)
	if err != nil {
		return nil, errors.NewNotFound(extensions.Resource("deployments/scale"), name)
	}
	scale, err := scaleFromDeployment(deployment)
	if err != nil {
		return nil, errors.NewBadRequest(fmt.Sprintf("%v", err))
	}
	return scale, nil
}

func (r *ScaleREST) Update(ctx api.Context, name string, objInfo rest.UpdatedObjectInfo) (runtime.Object, bool, error) {
	deployment, err := r.registry.GetDeployment(ctx, name)
	if err != nil {
		return nil, false, errors.NewNotFound(extensions.Resource("deployments/scale"), name)
	}

	oldScale, err := scaleFromDeployment(deployment)
	if err != nil {
		return nil, false, err
	}

	obj, err := objInfo.UpdatedObject(ctx, oldScale)
	if err != nil {
		return nil, false, err
	}
	if obj == nil {
		return nil, false, errors.NewBadRequest(fmt.Sprintf("nil update passed to Scale"))
	}
	scale, ok := obj.(*extensions.Scale)
	if !ok {
		return nil, false, errors.NewBadRequest(fmt.Sprintf("expected input object type to be Scale, but %T", obj))
	}

	if errs := extvalidation.ValidateScale(scale); len(errs) > 0 {
<<<<<<< HEAD
		return nil, false, errors.NewInvalid(extensions.Kind("Scale"), scale.Name, errs)
	}

	deployment, err := r.registry.GetDeployment(ctx, scale.Name)
	if err != nil {
		return nil, false, errors.NewNotFound(extensions.Resource("deployments/scale"), scale.Name)
	}
=======
		return nil, false, errors.NewInvalid(extensions.Kind("Scale"), name, errs)
	}

>>>>>>> 28313793
	deployment.Spec.Replicas = scale.Spec.Replicas
	deployment.ResourceVersion = scale.ResourceVersion
	deployment, err = r.registry.UpdateDeployment(ctx, deployment)
	if err != nil {
		return nil, false, err
	}
	newScale, err := scaleFromDeployment(deployment)
	if err != nil {
		return nil, false, errors.NewBadRequest(fmt.Sprintf("%v", err))
	}
	return newScale, false, nil
}

// scaleFromDeployment returns a scale subresource for a deployment.
func scaleFromDeployment(deployment *extensions.Deployment) (*extensions.Scale, error) {
	return &extensions.Scale{
		// TODO: Create a variant of ObjectMeta type that only contains the fields below.
		ObjectMeta: api.ObjectMeta{
			Name:              deployment.Name,
			Namespace:         deployment.Namespace,
			UID:               deployment.UID,
			ResourceVersion:   deployment.ResourceVersion,
			CreationTimestamp: deployment.CreationTimestamp,
		},
		Spec: extensions.ScaleSpec{
			Replicas: deployment.Spec.Replicas,
		},
		Status: extensions.ScaleStatus{
			Replicas: deployment.Status.Replicas,
			Selector: deployment.Spec.Selector,
		},
	}, nil
}<|MERGE_RESOLUTION|>--- conflicted
+++ resolved
@@ -234,19 +234,9 @@
 	}
 
 	if errs := extvalidation.ValidateScale(scale); len(errs) > 0 {
-<<<<<<< HEAD
-		return nil, false, errors.NewInvalid(extensions.Kind("Scale"), scale.Name, errs)
-	}
-
-	deployment, err := r.registry.GetDeployment(ctx, scale.Name)
-	if err != nil {
-		return nil, false, errors.NewNotFound(extensions.Resource("deployments/scale"), scale.Name)
-	}
-=======
 		return nil, false, errors.NewInvalid(extensions.Kind("Scale"), name, errs)
 	}
 
->>>>>>> 28313793
 	deployment.Spec.Replicas = scale.Spec.Replicas
 	deployment.ResourceVersion = scale.ResourceVersion
 	deployment, err = r.registry.UpdateDeployment(ctx, deployment)
