--- conflicted
+++ resolved
@@ -20,10 +20,6 @@
 	"strings"
 	"testing"
 
-<<<<<<< HEAD
-	etcd "github.com/coreos/etcd/client"
-=======
->>>>>>> 28313793
 	"golang.org/x/net/context"
 	"k8s.io/kubernetes/pkg/api"
 	"k8s.io/kubernetes/pkg/api/errors"
@@ -141,25 +137,15 @@
 	Called *bool
 }
 
-<<<<<<< HEAD
-func (f FailDeletionStorage) Delete(ctx context.Context, key string, out runtime.Object) error {
-	*f.Called = true
-	return etcd.Error{Code: etcd.ErrorCodeKeyNotFound}
-=======
 func (f FailDeletionStorage) Delete(ctx context.Context, key string, out runtime.Object, precondition *storage.Preconditions) error {
 	*f.Called = true
 	return storage.NewKeyNotFoundError(key, 0)
->>>>>>> 28313793
 }
 
 func newFailDeleteStorage(t *testing.T, called *bool) (*REST, *etcdtesting.EtcdTestServer) {
 	etcdStorage, server := registrytest.NewEtcdStorage(t, "")
 	failDeleteStorage := FailDeletionStorage{etcdStorage, called}
-<<<<<<< HEAD
-	restOptions := generic.RESTOptions{failDeleteStorage, generic.UndecoratedStorage, 3}
-=======
 	restOptions := generic.RESTOptions{Storage: failDeleteStorage, Decorator: generic.UndecoratedStorage, DeleteCollectionWorkers: 3}
->>>>>>> 28313793
 	storage := NewStorage(restOptions, nil, nil)
 	return storage.Pod, server
 }
