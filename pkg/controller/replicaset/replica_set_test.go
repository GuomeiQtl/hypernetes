/*
Copyright 2016 The Kubernetes Authors All rights reserved.

Licensed under the Apache License, Version 2.0 (the "License");
you may not use this file except in compliance with the License.
You may obtain a copy of the License at

    http://www.apache.org/licenses/LICENSE-2.0

Unless required by applicable law or agreed to in writing, software
distributed under the License is distributed on an "AS IS" BASIS,
WITHOUT WARRANTIES OR CONDITIONS OF ANY KIND, either express or implied.
See the License for the specific language governing permissions and
limitations under the License.
*/

// If you make changes to this file, you should also make the corresponding change in ReplicationController.

package replicaset

import (
	"fmt"
	"math/rand"
	"net/http/httptest"
	"strings"
	"testing"
	"time"

	"k8s.io/kubernetes/pkg/api"
	"k8s.io/kubernetes/pkg/api/testapi"
	"k8s.io/kubernetes/pkg/api/unversioned"
	"k8s.io/kubernetes/pkg/apis/extensions"
	"k8s.io/kubernetes/pkg/client/cache"
	clientset "k8s.io/kubernetes/pkg/client/clientset_generated/internalclientset"
	"k8s.io/kubernetes/pkg/client/clientset_generated/internalclientset/fake"
	"k8s.io/kubernetes/pkg/client/restclient"
	"k8s.io/kubernetes/pkg/client/testing/core"
	"k8s.io/kubernetes/pkg/controller"
	"k8s.io/kubernetes/pkg/runtime"
	"k8s.io/kubernetes/pkg/securitycontext"
	"k8s.io/kubernetes/pkg/util"
	"k8s.io/kubernetes/pkg/util/sets"
	utiltesting "k8s.io/kubernetes/pkg/util/testing"
	"k8s.io/kubernetes/pkg/util/wait"
	"k8s.io/kubernetes/pkg/watch"
)

var alwaysReady = func() bool { return true }

func getKey(rs *extensions.ReplicaSet, t *testing.T) string {
	if key, err := controller.KeyFunc(rs); err != nil {
		t.Errorf("Unexpected error getting key for ReplicaSet %v: %v", rs.Name, err)
		return ""
	} else {
		return key
	}
}

func newReplicaSet(replicas int, selectorMap map[string]string) *extensions.ReplicaSet {
	rs := &extensions.ReplicaSet{
		TypeMeta: unversioned.TypeMeta{APIVersion: testapi.Default.GroupVersion().String()},
		ObjectMeta: api.ObjectMeta{
			UID:             util.NewUUID(),
			Name:            "foobar",
			Namespace:       api.NamespaceDefault,
			ResourceVersion: "18",
		},
		Spec: extensions.ReplicaSetSpec{
			Replicas: int32(replicas),
			Selector: &unversioned.LabelSelector{MatchLabels: selectorMap},
			Template: api.PodTemplateSpec{
				ObjectMeta: api.ObjectMeta{
					Labels: map[string]string{
						"name": "foo",
						"type": "production",
					},
				},
				Spec: api.PodSpec{
					Containers: []api.Container{
						{
							Image: "foo/bar",
							TerminationMessagePath: api.TerminationMessagePathDefault,
							ImagePullPolicy:        api.PullIfNotPresent,
							SecurityContext:        securitycontext.ValidSecurityContextWithContainerDefaults(),
						},
					},
					RestartPolicy: api.RestartPolicyAlways,
					DNSPolicy:     api.DNSDefault,
					NodeSelector: map[string]string{
						"baz": "blah",
					},
				},
			},
		},
	}
	return rs
}

// create count pods with the given phase for the given ReplicaSet (same selectors and namespace), and add them to the store.
func newPodList(store cache.Store, count int, status api.PodPhase, labelMap map[string]string, rs *extensions.ReplicaSet, name string) *api.PodList {
	pods := []api.Pod{}
	for i := 0; i < count; i++ {
		newPod := api.Pod{
			ObjectMeta: api.ObjectMeta{
				Name:      fmt.Sprintf("%s%d", name, i),
				Labels:    labelMap,
				Namespace: rs.Namespace,
			},
			Status: api.PodStatus{Phase: status},
		}
		if store != nil {
			store.Add(&newPod)
		}
		pods = append(pods, newPod)
	}
	return &api.PodList{
		Items: pods,
	}
}

func validateSyncReplicaSet(t *testing.T, fakePodControl *controller.FakePodControl, expectedCreates, expectedDeletes int) {
	if len(fakePodControl.Templates) != expectedCreates {
		t.Errorf("Unexpected number of creates.  Expected %d, saw %d\n", expectedCreates, len(fakePodControl.Templates))
	}
	if len(fakePodControl.DeletePodName) != expectedDeletes {
		t.Errorf("Unexpected number of deletes.  Expected %d, saw %d\n", expectedDeletes, len(fakePodControl.DeletePodName))
	}
}

func replicaSetResourceName() string {
	return "replicasets"
}

type serverResponse struct {
	statusCode int
	obj        interface{}
}

func TestSyncReplicaSetDoesNothing(t *testing.T) {
	client := clientset.NewForConfigOrDie(&restclient.Config{Host: "", ContentConfig: restclient.ContentConfig{GroupVersion: testapi.Default.GroupVersion()}})
	fakePodControl := controller.FakePodControl{}
	manager := NewReplicaSetController(client, controller.NoResyncPeriodFunc, BurstReplicas, 0)
	manager.podStoreSynced = alwaysReady

	// 2 running pods, a controller with 2 replicas, sync is a no-op
	labelMap := map[string]string{"foo": "bar"}
	rsSpec := newReplicaSet(2, labelMap)
	manager.rsStore.Store.Add(rsSpec)
<<<<<<< HEAD
	newPodList(manager.podStore.Store, 2, api.PodRunning, labelMap, rsSpec, "pod")
=======
	newPodList(manager.podStore.Indexer, 2, api.PodRunning, labelMap, rsSpec, "pod")
>>>>>>> 28313793

	manager.podControl = &fakePodControl
	manager.syncReplicaSet(getKey(rsSpec, t))
	validateSyncReplicaSet(t, &fakePodControl, 0, 0)
}

func TestSyncReplicaSetDeletes(t *testing.T) {
	client := clientset.NewForConfigOrDie(&restclient.Config{Host: "", ContentConfig: restclient.ContentConfig{GroupVersion: testapi.Default.GroupVersion()}})
	fakePodControl := controller.FakePodControl{}
	manager := NewReplicaSetController(client, controller.NoResyncPeriodFunc, BurstReplicas, 0)
	manager.podStoreSynced = alwaysReady
	manager.podControl = &fakePodControl

	// 2 running pods and a controller with 1 replica, one pod delete expected
	labelMap := map[string]string{"foo": "bar"}
	rsSpec := newReplicaSet(1, labelMap)
	manager.rsStore.Store.Add(rsSpec)
<<<<<<< HEAD
	newPodList(manager.podStore.Store, 2, api.PodRunning, labelMap, rsSpec, "pod")
=======
	newPodList(manager.podStore.Indexer, 2, api.PodRunning, labelMap, rsSpec, "pod")
>>>>>>> 28313793

	manager.syncReplicaSet(getKey(rsSpec, t))
	validateSyncReplicaSet(t, &fakePodControl, 0, 1)
}

func TestDeleteFinalStateUnknown(t *testing.T) {
	client := clientset.NewForConfigOrDie(&restclient.Config{Host: "", ContentConfig: restclient.ContentConfig{GroupVersion: testapi.Default.GroupVersion()}})
	fakePodControl := controller.FakePodControl{}
	manager := NewReplicaSetController(client, controller.NoResyncPeriodFunc, BurstReplicas, 0)
	manager.podStoreSynced = alwaysReady
	manager.podControl = &fakePodControl

	received := make(chan string)
	manager.syncHandler = func(key string) error {
		received <- key
		return nil
	}

	// The DeletedFinalStateUnknown object should cause the ReplicaSet manager to insert
	// the controller matching the selectors of the deleted pod into the work queue.
	labelMap := map[string]string{"foo": "bar"}
	rsSpec := newReplicaSet(1, labelMap)
	manager.rsStore.Store.Add(rsSpec)
	pods := newPodList(nil, 1, api.PodRunning, labelMap, rsSpec, "pod")
	manager.deletePod(cache.DeletedFinalStateUnknown{Key: "foo", Obj: &pods.Items[0]})

	go manager.worker()

	expected := getKey(rsSpec, t)
	select {
	case key := <-received:
		if key != expected {
			t.Errorf("Unexpected sync all for ReplicaSet %v, expected %v", key, expected)
		}
	case <-time.After(wait.ForeverTestTimeout):
		t.Errorf("Processing DeleteFinalStateUnknown took longer than expected")
	}
}

func TestSyncReplicaSetCreates(t *testing.T) {
	client := clientset.NewForConfigOrDie(&restclient.Config{Host: "", ContentConfig: restclient.ContentConfig{GroupVersion: testapi.Default.GroupVersion()}})
	manager := NewReplicaSetController(client, controller.NoResyncPeriodFunc, BurstReplicas, 0)
	manager.podStoreSynced = alwaysReady

	// A controller with 2 replicas and no pods in the store, 2 creates expected
	labelMap := map[string]string{"foo": "bar"}
	rs := newReplicaSet(2, labelMap)
	manager.rsStore.Store.Add(rs)

	fakePodControl := controller.FakePodControl{}
	manager.podControl = &fakePodControl
	manager.syncReplicaSet(getKey(rs, t))
	validateSyncReplicaSet(t, &fakePodControl, 2, 0)
}

func TestStatusUpdatesWithoutReplicasChange(t *testing.T) {
	// Setup a fake server to listen for requests, and run the ReplicaSet controller in steady state
	fakeHandler := utiltesting.FakeHandler{
		StatusCode:   200,
		ResponseBody: "{}",
	}
	testServer := httptest.NewServer(&fakeHandler)
	defer testServer.Close()
	client := clientset.NewForConfigOrDie(&restclient.Config{Host: testServer.URL, ContentConfig: restclient.ContentConfig{GroupVersion: testapi.Default.GroupVersion()}})
	manager := NewReplicaSetController(client, controller.NoResyncPeriodFunc, BurstReplicas, 0)
	manager.podStoreSynced = alwaysReady

	// Steady state for the ReplicaSet, no Status.Replicas updates expected
	activePods := 5
	labelMap := map[string]string{"foo": "bar"}
	rs := newReplicaSet(activePods, labelMap)
	manager.rsStore.Store.Add(rs)
<<<<<<< HEAD
	rs.Status = extensions.ReplicaSetStatus{Replicas: activePods}
	newPodList(manager.podStore.Store, activePods, api.PodRunning, labelMap, rs, "pod")
=======
	rs.Status = extensions.ReplicaSetStatus{Replicas: int32(activePods)}
	newPodList(manager.podStore.Indexer, activePods, api.PodRunning, labelMap, rs, "pod")
>>>>>>> 28313793

	fakePodControl := controller.FakePodControl{}
	manager.podControl = &fakePodControl
	manager.syncReplicaSet(getKey(rs, t))

	validateSyncReplicaSet(t, &fakePodControl, 0, 0)
	if fakeHandler.RequestReceived != nil {
		t.Errorf("Unexpected update when pods and ReplicaSets are in a steady state")
	}

	// This response body is just so we don't err out decoding the http response, all
	// we care about is the request body sent below.
	response := runtime.EncodeOrDie(testapi.Extensions.Codec(), &extensions.ReplicaSet{})
	fakeHandler.ResponseBody = response

	rs.Generation = rs.Generation + 1
	manager.syncReplicaSet(getKey(rs, t))

	rs.Status.ObservedGeneration = rs.Generation
	updatedRc := runtime.EncodeOrDie(testapi.Extensions.Codec(), rs)
	fakeHandler.ValidateRequest(t, testapi.Extensions.ResourcePath(replicaSetResourceName(), rs.Namespace, rs.Name)+"/status", "PUT", &updatedRc)
}

func TestControllerUpdateReplicas(t *testing.T) {
	// This is a happy server just to record the PUT request we expect for status.Replicas
	fakeHandler := utiltesting.FakeHandler{
		StatusCode:   200,
		ResponseBody: "{}",
	}
	testServer := httptest.NewServer(&fakeHandler)
	defer testServer.Close()

	client := clientset.NewForConfigOrDie(&restclient.Config{Host: testServer.URL, ContentConfig: restclient.ContentConfig{GroupVersion: testapi.Default.GroupVersion()}})
	manager := NewReplicaSetController(client, controller.NoResyncPeriodFunc, BurstReplicas, 0)
	manager.podStoreSynced = alwaysReady

	// Insufficient number of pods in the system, and Status.Replicas is wrong;
	// Status.Replica should update to match number of pods in system, 1 new pod should be created.
	labelMap := map[string]string{"foo": "bar"}
	extraLabelMap := map[string]string{"foo": "bar", "extraKey": "extraValue"}
	rs := newReplicaSet(5, labelMap)
	rs.Spec.Template.Labels = extraLabelMap
	manager.rsStore.Store.Add(rs)
	rs.Status = extensions.ReplicaSetStatus{Replicas: 2, FullyLabeledReplicas: 6, ObservedGeneration: 0}
	rs.Generation = 1
<<<<<<< HEAD
	newPodList(manager.podStore.Store, 2, api.PodRunning, labelMap, rs, "pod")
	newPodList(manager.podStore.Store, 2, api.PodRunning, extraLabelMap, rs, "podWithExtraLabel")
=======
	newPodList(manager.podStore.Indexer, 2, api.PodRunning, labelMap, rs, "pod")
	newPodList(manager.podStore.Indexer, 2, api.PodRunning, extraLabelMap, rs, "podWithExtraLabel")
>>>>>>> 28313793

	// This response body is just so we don't err out decoding the http response
	response := runtime.EncodeOrDie(testapi.Extensions.Codec(), &extensions.ReplicaSet{})
	fakeHandler.ResponseBody = response

	fakePodControl := controller.FakePodControl{}
	manager.podControl = &fakePodControl

	manager.syncReplicaSet(getKey(rs, t))

	// 1. Status.Replicas should go up from 2->4 even though we created 5-4=1 pod.
	// 2. Status.FullyLabeledReplicas should equal to the number of pods that
	// has the extra labels, i.e., 2.
	// 3. Every update to the status should include the Generation of the spec.
	rs.Status = extensions.ReplicaSetStatus{Replicas: 4, FullyLabeledReplicas: 2, ObservedGeneration: 1}

	decRc := runtime.EncodeOrDie(testapi.Extensions.Codec(), rs)
	fakeHandler.ValidateRequest(t, testapi.Extensions.ResourcePath(replicaSetResourceName(), rs.Namespace, rs.Name)+"/status", "PUT", &decRc)
	validateSyncReplicaSet(t, &fakePodControl, 1, 0)
}

func TestSyncReplicaSetDormancy(t *testing.T) {
	// Setup a test server so we can lie about the current state of pods
	fakeHandler := utiltesting.FakeHandler{
		StatusCode:   200,
		ResponseBody: "{}",
	}
	testServer := httptest.NewServer(&fakeHandler)
	defer testServer.Close()
	client := clientset.NewForConfigOrDie(&restclient.Config{Host: testServer.URL, ContentConfig: restclient.ContentConfig{GroupVersion: testapi.Default.GroupVersion()}})

	fakePodControl := controller.FakePodControl{}
	manager := NewReplicaSetController(client, controller.NoResyncPeriodFunc, BurstReplicas, 0)
	manager.podStoreSynced = alwaysReady
	manager.podControl = &fakePodControl

	labelMap := map[string]string{"foo": "bar"}
	rsSpec := newReplicaSet(2, labelMap)
	manager.rsStore.Store.Add(rsSpec)
<<<<<<< HEAD
	newPodList(manager.podStore.Store, 1, api.PodRunning, labelMap, rsSpec, "pod")
=======
	newPodList(manager.podStore.Indexer, 1, api.PodRunning, labelMap, rsSpec, "pod")
>>>>>>> 28313793

	// Creates a replica and sets expectations
	rsSpec.Status.Replicas = 1
	manager.syncReplicaSet(getKey(rsSpec, t))
	validateSyncReplicaSet(t, &fakePodControl, 1, 0)

	// Expectations prevents replicas but not an update on status
	rsSpec.Status.Replicas = 0
	fakePodControl.Clear()
	manager.syncReplicaSet(getKey(rsSpec, t))
	validateSyncReplicaSet(t, &fakePodControl, 0, 0)

	// Get the key for the controller
	rsKey, err := controller.KeyFunc(rsSpec)
	if err != nil {
		t.Errorf("Couldn't get key for object %+v: %v", rsSpec, err)
	}

	// Lowering expectations should lead to a sync that creates a replica, however the
	// fakePodControl error will prevent this, leaving expectations at 0, 0
	manager.expectations.CreationObserved(rsKey)
	rsSpec.Status.Replicas = 1
	fakePodControl.Clear()
	fakePodControl.Err = fmt.Errorf("Fake Error")

	manager.syncReplicaSet(getKey(rsSpec, t))
	validateSyncReplicaSet(t, &fakePodControl, 0, 0)

	// This replica should not need a Lowering of expectations, since the previous create failed
	fakePodControl.Err = nil
	manager.syncReplicaSet(getKey(rsSpec, t))
	validateSyncReplicaSet(t, &fakePodControl, 1, 0)

	// 1 PUT for the ReplicaSet status during dormancy window.
	// Note that the pod creates go through pod control so they're not recorded.
	fakeHandler.ValidateRequestCount(t, 1)
}

func TestPodControllerLookup(t *testing.T) {
	manager := NewReplicaSetController(clientset.NewForConfigOrDie(&restclient.Config{Host: "", ContentConfig: restclient.ContentConfig{GroupVersion: testapi.Default.GroupVersion()}}), controller.NoResyncPeriodFunc, BurstReplicas, 0)
	manager.podStoreSynced = alwaysReady
	testCases := []struct {
		inRSs     []*extensions.ReplicaSet
		pod       *api.Pod
		outRSName string
	}{
		// pods without labels don't match any ReplicaSets
		{
			inRSs: []*extensions.ReplicaSet{
				{ObjectMeta: api.ObjectMeta{Name: "basic"}}},
			pod:       &api.Pod{ObjectMeta: api.ObjectMeta{Name: "foo1", Namespace: api.NamespaceAll}},
			outRSName: "",
		},
		// Matching labels, not namespace
		{
			inRSs: []*extensions.ReplicaSet{
				{
					ObjectMeta: api.ObjectMeta{Name: "foo"},
					Spec: extensions.ReplicaSetSpec{
						Selector: &unversioned.LabelSelector{MatchLabels: map[string]string{"foo": "bar"}},
					},
				},
			},
			pod: &api.Pod{
				ObjectMeta: api.ObjectMeta{
					Name: "foo2", Namespace: "ns", Labels: map[string]string{"foo": "bar"}}},
			outRSName: "",
		},
		// Matching ns and labels returns the key to the ReplicaSet, not the ReplicaSet name
		{
			inRSs: []*extensions.ReplicaSet{
				{
					ObjectMeta: api.ObjectMeta{Name: "bar", Namespace: "ns"},
					Spec: extensions.ReplicaSetSpec{
						Selector: &unversioned.LabelSelector{MatchLabels: map[string]string{"foo": "bar"}},
					},
				},
			},
			pod: &api.Pod{
				ObjectMeta: api.ObjectMeta{
					Name: "foo3", Namespace: "ns", Labels: map[string]string{"foo": "bar"}}},
			outRSName: "bar",
		},
	}
	for _, c := range testCases {
		for _, r := range c.inRSs {
			manager.rsStore.Add(r)
		}
		if rs := manager.getPodReplicaSet(c.pod); rs != nil {
			if c.outRSName != rs.Name {
				t.Errorf("Got replica set %+v expected %+v", rs.Name, c.outRSName)
			}
		} else if c.outRSName != "" {
			t.Errorf("Expected a replica set %v pod %v, found none", c.outRSName, c.pod.Name)
		}
	}
}

type FakeWatcher struct {
	w *watch.FakeWatcher
	*fake.Clientset
}

func TestWatchControllers(t *testing.T) {
	fakeWatch := watch.NewFake()
	client := &fake.Clientset{}
	client.AddWatchReactor("*", core.DefaultWatchReactor(fakeWatch, nil))
	manager := NewReplicaSetController(client, controller.NoResyncPeriodFunc, BurstReplicas, 0)
	manager.podStoreSynced = alwaysReady

	var testRSSpec extensions.ReplicaSet
	received := make(chan string)

	// The update sent through the fakeWatcher should make its way into the workqueue,
	// and eventually into the syncHandler. The handler validates the received controller
	// and closes the received channel to indicate that the test can finish.
	manager.syncHandler = func(key string) error {

		obj, exists, err := manager.rsStore.Store.GetByKey(key)
		if !exists || err != nil {
			t.Errorf("Expected to find replica set under key %v", key)
		}
		rsSpec := *obj.(*extensions.ReplicaSet)
		if !api.Semantic.DeepDerivative(rsSpec, testRSSpec) {
			t.Errorf("Expected %#v, but got %#v", testRSSpec, rsSpec)
		}
		close(received)
		return nil
	}
	// Start only the ReplicaSet watcher and the workqueue, send a watch event,
	// and make sure it hits the sync method.
	stopCh := make(chan struct{})
	defer close(stopCh)
	go manager.rsController.Run(stopCh)
	go wait.Until(manager.worker, 10*time.Millisecond, stopCh)

	testRSSpec.Name = "foo"
	fakeWatch.Add(&testRSSpec)

	select {
	case <-received:
	case <-time.After(wait.ForeverTestTimeout):
		t.Errorf("Expected 1 call but got 0")
	}
}

func TestWatchPods(t *testing.T) {
	fakeWatch := watch.NewFake()
	client := &fake.Clientset{}
	client.AddWatchReactor("*", core.DefaultWatchReactor(fakeWatch, nil))
	manager := NewReplicaSetController(client, controller.NoResyncPeriodFunc, BurstReplicas, 0)
	manager.podStoreSynced = alwaysReady

	// Put one ReplicaSet and one pod into the controller's stores
	labelMap := map[string]string{"foo": "bar"}
	testRSSpec := newReplicaSet(1, labelMap)
	manager.rsStore.Store.Add(testRSSpec)
	received := make(chan string)
	// The pod update sent through the fakeWatcher should figure out the managing ReplicaSet and
	// send it into the syncHandler.
	manager.syncHandler = func(key string) error {

		obj, exists, err := manager.rsStore.Store.GetByKey(key)
		if !exists || err != nil {
			t.Errorf("Expected to find replica set under key %v", key)
		}
		rsSpec := obj.(*extensions.ReplicaSet)
		if !api.Semantic.DeepDerivative(rsSpec, testRSSpec) {
			t.Errorf("\nExpected %#v,\nbut got %#v", testRSSpec, rsSpec)
		}
		close(received)
		return nil
	}
	// Start only the pod watcher and the workqueue, send a watch event,
	// and make sure it hits the sync method for the right ReplicaSet.
	stopCh := make(chan struct{})
	defer close(stopCh)
	go manager.podController.Run(stopCh)
	go wait.Until(manager.worker, 10*time.Millisecond, stopCh)

	pods := newPodList(nil, 1, api.PodRunning, labelMap, testRSSpec, "pod")
	testPod := pods.Items[0]
	testPod.Status.Phase = api.PodFailed
	fakeWatch.Add(&testPod)

	select {
	case <-received:
	case <-time.After(wait.ForeverTestTimeout):
		t.Errorf("Expected 1 call but got 0")
	}
}

func TestUpdatePods(t *testing.T) {
	manager := NewReplicaSetController(fake.NewSimpleClientset(), controller.NoResyncPeriodFunc, BurstReplicas, 0)
	manager.podStoreSynced = alwaysReady

	received := make(chan string)

	manager.syncHandler = func(key string) error {
		obj, exists, err := manager.rsStore.Store.GetByKey(key)
		if !exists || err != nil {
			t.Errorf("Expected to find replica set under key %v", key)
		}
		received <- obj.(*extensions.ReplicaSet).Name
		return nil
	}

	stopCh := make(chan struct{})
	defer close(stopCh)
	go wait.Until(manager.worker, 10*time.Millisecond, stopCh)

	// Put 2 ReplicaSets and one pod into the controller's stores
	labelMap1 := map[string]string{"foo": "bar"}
	testRSSpec1 := newReplicaSet(1, labelMap1)
	manager.rsStore.Store.Add(testRSSpec1)
	testRSSpec2 := *testRSSpec1
	labelMap2 := map[string]string{"bar": "foo"}
	testRSSpec2.Spec.Selector = &unversioned.LabelSelector{MatchLabels: labelMap2}
	testRSSpec2.Name = "barfoo"
	manager.rsStore.Store.Add(&testRSSpec2)

<<<<<<< HEAD
	// Put one pod in the podStore
	pod1 := newPodList(manager.podStore.Store, 1, api.PodRunning, labelMap1, testRSSpec1, "pod").Items[0]
=======
	// case 1: We put in the podStore a pod with labels matching testRSSpec1,
	// then update its labels to match testRSSpec2.  We expect to receive a sync
	// request for both replica sets.
	pod1 := newPodList(manager.podStore.Indexer, 1, api.PodRunning, labelMap1, testRSSpec1, "pod").Items[0]
>>>>>>> 28313793
	pod2 := pod1
	pod2.Labels = labelMap2
	manager.updatePod(&pod1, &pod2)
	expected := sets.NewString(testRSSpec1.Name, testRSSpec2.Name)
	for _, name := range expected.List() {
		t.Logf("Expecting update for %+v", name)
		select {
		case got := <-received:
			if !expected.Has(got) {
				t.Errorf("Expected keys %#v got %v", expected, got)
			}
		case <-time.After(wait.ForeverTestTimeout):
			t.Errorf("Expected update notifications for replica sets within 100ms each")
		}
	}

	// case 2: pod1 in the podStore has labels matching testRSSpec1. We update
	// its labels to match no replica set. We expect to receive a sync request
	// for testRSSpec1.
	pod2.Labels = make(map[string]string)
	manager.updatePod(&pod1, &pod2)
	expected = sets.NewString(testRSSpec1.Name)
	for _, name := range expected.List() {
		t.Logf("Expecting update for %+v", name)
		select {
		case got := <-received:
			if !expected.Has(got) {
				t.Errorf("Expected keys %#v got %v", expected, got)
			}
		case <-time.After(wait.ForeverTestTimeout):
			t.Errorf("Expected update notifications for replica sets within 100ms each")
		}
	}
}

func TestControllerUpdateRequeue(t *testing.T) {
	// This server should force a requeue of the controller because it fails to update status.Replicas.
	fakeHandler := utiltesting.FakeHandler{
		StatusCode:   500,
		ResponseBody: "{}",
	}
	testServer := httptest.NewServer(&fakeHandler)
	defer testServer.Close()

	client := clientset.NewForConfigOrDie(&restclient.Config{Host: testServer.URL, ContentConfig: restclient.ContentConfig{GroupVersion: testapi.Default.GroupVersion()}})
	manager := NewReplicaSetController(client, controller.NoResyncPeriodFunc, BurstReplicas, 0)
	manager.podStoreSynced = alwaysReady

	labelMap := map[string]string{"foo": "bar"}
	rs := newReplicaSet(1, labelMap)
	manager.rsStore.Store.Add(rs)
	rs.Status = extensions.ReplicaSetStatus{Replicas: 2}
<<<<<<< HEAD
	newPodList(manager.podStore.Store, 1, api.PodRunning, labelMap, rs, "pod")
=======
	newPodList(manager.podStore.Indexer, 1, api.PodRunning, labelMap, rs, "pod")
>>>>>>> 28313793

	fakePodControl := controller.FakePodControl{}
	manager.podControl = &fakePodControl

	manager.syncReplicaSet(getKey(rs, t))

	ch := make(chan interface{})
	go func() {
		item, _ := manager.queue.Get()
		ch <- item
	}()
	select {
	case key := <-ch:
		expectedKey := getKey(rs, t)
		if key != expectedKey {
			t.Errorf("Expected requeue of replica set with key %s got %s", expectedKey, key)
		}
	case <-time.After(wait.ForeverTestTimeout):
		manager.queue.ShutDown()
		t.Errorf("Expected to find a ReplicaSet in the queue, found none.")
	}
	// 1 Update and 1 GET, both of which fail
	fakeHandler.ValidateRequestCount(t, 2)
}

func TestControllerUpdateStatusWithFailure(t *testing.T) {
	rs := newReplicaSet(1, map[string]string{"foo": "bar"})
	fakeClient := &fake.Clientset{}
	fakeClient.AddReactor("get", "replicasets", func(action core.Action) (bool, runtime.Object, error) { return true, rs, nil })
	fakeClient.AddReactor("*", "*", func(action core.Action) (bool, runtime.Object, error) {
		return true, &extensions.ReplicaSet{}, fmt.Errorf("Fake error")
	})
	fakeRSClient := fakeClient.Extensions().ReplicaSets("default")
	numReplicas := 10
	updateReplicaCount(fakeRSClient, *rs, numReplicas, 0)
	updates, gets := 0, 0
	for _, a := range fakeClient.Actions() {
		if a.GetResource().Resource != "replicasets" {
			t.Errorf("Unexpected action %+v", a)
			continue
		}

		switch action := a.(type) {
		case core.GetAction:
			gets++
			// Make sure the get is for the right ReplicaSet even though the update failed.
			if action.GetName() != rs.Name {
				t.Errorf("Expected get for ReplicaSet %v, got %+v instead", rs.Name, action.GetName())
			}
		case core.UpdateAction:
			updates++
			// Confirm that the update has the right status.Replicas even though the Get
			// returned a ReplicaSet with replicas=1.
			if c, ok := action.GetObject().(*extensions.ReplicaSet); !ok {
				t.Errorf("Expected a ReplicaSet as the argument to update, got %T", c)
			} else if int(c.Status.Replicas) != numReplicas {
				t.Errorf("Expected update for ReplicaSet to contain replicas %v, got %v instead",
					numReplicas, c.Status.Replicas)
			}
		default:
			t.Errorf("Unexpected action %+v", a)
			break
		}
	}
	if gets != 1 || updates != 2 {
		t.Errorf("Expected 1 get and 2 updates, got %d gets %d updates", gets, updates)
	}
}

// TODO: This test is too hairy for a unittest. It should be moved to an E2E suite.
func doTestControllerBurstReplicas(t *testing.T, burstReplicas, numReplicas int) {
	client := clientset.NewForConfigOrDie(&restclient.Config{Host: "", ContentConfig: restclient.ContentConfig{GroupVersion: testapi.Default.GroupVersion()}})
	fakePodControl := controller.FakePodControl{}
	manager := NewReplicaSetController(client, controller.NoResyncPeriodFunc, burstReplicas, 0)
	manager.podStoreSynced = alwaysReady
	manager.podControl = &fakePodControl

	labelMap := map[string]string{"foo": "bar"}
	rsSpec := newReplicaSet(numReplicas, labelMap)
	manager.rsStore.Store.Add(rsSpec)

<<<<<<< HEAD
	expectedPods := 0
=======
	expectedPods := int32(0)
>>>>>>> 28313793
	pods := newPodList(nil, numReplicas, api.PodPending, labelMap, rsSpec, "pod")

	rsKey, err := controller.KeyFunc(rsSpec)
	if err != nil {
		t.Errorf("Couldn't get key for object %+v: %v", rsSpec, err)
	}

	// Size up the controller, then size it down, and confirm the expected create/delete pattern
	for _, replicas := range []int32{int32(numReplicas), 0} {

		rsSpec.Spec.Replicas = replicas
		manager.rsStore.Store.Add(rsSpec)

		for i := 0; i < numReplicas; i += burstReplicas {
			manager.syncReplicaSet(getKey(rsSpec, t))

			// The store accrues active pods. It's also used by the ReplicaSet to determine how many
			// replicas to create.
			activePods := int32(len(manager.podStore.Indexer.List()))
			if replicas != 0 {
				// This is the number of pods currently "in flight". They were created by the
				// ReplicaSet controller above, which then puts the ReplicaSet to sleep till
				// all of them have been observed.
				expectedPods = replicas - activePods
				if expectedPods > int32(burstReplicas) {
					expectedPods = int32(burstReplicas)
				}
				// This validates the ReplicaSet manager sync actually created pods
				validateSyncReplicaSet(t, &fakePodControl, int(expectedPods), 0)

				// This simulates the watch events for all but 1 of the expected pods.
				// None of these should wake the controller because it has expectations==BurstReplicas.
				for i := int32(0); i < expectedPods-1; i++ {
					manager.podStore.Indexer.Add(&pods.Items[i])
					manager.addPod(&pods.Items[i])
				}

				podExp, exists, err := manager.expectations.GetExpectations(rsKey)
				if !exists || err != nil {
					t.Fatalf("Did not find expectations for rc.")
				}
				if add, _ := podExp.GetExpectations(); add != 1 {
					t.Fatalf("Expectations are wrong %v", podExp)
				}
			} else {
				expectedPods = (replicas - activePods) * -1
				if expectedPods > int32(burstReplicas) {
					expectedPods = int32(burstReplicas)
				}
				validateSyncReplicaSet(t, &fakePodControl, 0, int(expectedPods))

				// To accurately simulate a watch we must delete the exact pods
				// the rs is waiting for.
				expectedDels := manager.expectations.GetUIDs(getKey(rsSpec, t))
				podsToDelete := []*api.Pod{}
				for _, key := range expectedDels.List() {
					nsName := strings.Split(key, "/")
					podsToDelete = append(podsToDelete, &api.Pod{
						ObjectMeta: api.ObjectMeta{
							Name:      nsName[1],
							Namespace: nsName[0],
							Labels:    rsSpec.Spec.Selector.MatchLabels,
						},
					})
				}
				// Don't delete all pods because we confirm that the last pod
				// has exactly one expectation at the end, to verify that we
				// don't double delete.
				for i := range podsToDelete[1:] {
					manager.podStore.Delete(podsToDelete[i])
					manager.deletePod(podsToDelete[i])
				}
				podExp, exists, err := manager.expectations.GetExpectations(rsKey)
				if !exists || err != nil {
					t.Fatalf("Did not find expectations for ReplicaSet.")
				}
				if _, del := podExp.GetExpectations(); del != 1 {
					t.Fatalf("Expectations are wrong %v", podExp)
				}
			}

			// Check that the ReplicaSet didn't take any action for all the above pods
			fakePodControl.Clear()
			manager.syncReplicaSet(getKey(rsSpec, t))
			validateSyncReplicaSet(t, &fakePodControl, 0, 0)

			// Create/Delete the last pod
			// The last add pod will decrease the expectation of the ReplicaSet to 0,
			// which will cause it to create/delete the remaining replicas up to burstReplicas.
			if replicas != 0 {
				manager.podStore.Indexer.Add(&pods.Items[expectedPods-1])
				manager.addPod(&pods.Items[expectedPods-1])
			} else {
				expectedDel := manager.expectations.GetUIDs(getKey(rsSpec, t))
				if expectedDel.Len() != 1 {
					t.Fatalf("Waiting on unexpected number of deletes.")
				}
				nsName := strings.Split(expectedDel.List()[0], "/")
				lastPod := &api.Pod{
					ObjectMeta: api.ObjectMeta{
						Name:      nsName[1],
						Namespace: nsName[0],
						Labels:    rsSpec.Spec.Selector.MatchLabels,
					},
				}
				manager.podStore.Indexer.Delete(lastPod)
				manager.deletePod(lastPod)
			}
			pods.Items = pods.Items[expectedPods:]
		}

		// Confirm that we've created the right number of replicas
		activePods := int32(len(manager.podStore.Indexer.List()))
		if activePods != rsSpec.Spec.Replicas {
			t.Fatalf("Unexpected number of active pods, expected %d, got %d", rsSpec.Spec.Replicas, activePods)
		}
		// Replenish the pod list, since we cut it down sizing up
<<<<<<< HEAD
		pods = newPodList(nil, replicas, api.PodRunning, labelMap, rsSpec, "pod")
=======
		pods = newPodList(nil, int(replicas), api.PodRunning, labelMap, rsSpec, "pod")
>>>>>>> 28313793
	}
}

func TestControllerBurstReplicas(t *testing.T) {
	doTestControllerBurstReplicas(t, 5, 30)
	doTestControllerBurstReplicas(t, 5, 12)
	doTestControllerBurstReplicas(t, 3, 2)
}

type FakeRSExpectations struct {
	*controller.ControllerExpectations
	satisfied    bool
	expSatisfied func()
}

func (fe FakeRSExpectations) SatisfiedExpectations(controllerKey string) bool {
	fe.expSatisfied()
	return fe.satisfied
}

// TestRSSyncExpectations tests that a pod cannot sneak in between counting active pods
// and checking expectations.
func TestRSSyncExpectations(t *testing.T) {
	client := clientset.NewForConfigOrDie(&restclient.Config{Host: "", ContentConfig: restclient.ContentConfig{GroupVersion: testapi.Default.GroupVersion()}})
	fakePodControl := controller.FakePodControl{}
	manager := NewReplicaSetController(client, controller.NoResyncPeriodFunc, 2, 0)
	manager.podStoreSynced = alwaysReady
	manager.podControl = &fakePodControl

	labelMap := map[string]string{"foo": "bar"}
	rsSpec := newReplicaSet(2, labelMap)
	manager.rsStore.Store.Add(rsSpec)
	pods := newPodList(nil, 2, api.PodPending, labelMap, rsSpec, "pod")
<<<<<<< HEAD
	manager.podStore.Store.Add(&pods.Items[0])
=======
	manager.podStore.Indexer.Add(&pods.Items[0])
>>>>>>> 28313793
	postExpectationsPod := pods.Items[1]

	manager.expectations = controller.NewUIDTrackingControllerExpectations(FakeRSExpectations{
		controller.NewControllerExpectations(), true, func() {
			// If we check active pods before checking expectataions, the
			// ReplicaSet will create a new replica because it doesn't see
			// this pod, but has fulfilled its expectations.
			manager.podStore.Indexer.Add(&postExpectationsPod)
		},
	})
	manager.syncReplicaSet(getKey(rsSpec, t))
	validateSyncReplicaSet(t, &fakePodControl, 0, 0)
}

func TestDeleteControllerAndExpectations(t *testing.T) {
	client := clientset.NewForConfigOrDie(&restclient.Config{Host: "", ContentConfig: restclient.ContentConfig{GroupVersion: testapi.Default.GroupVersion()}})
	manager := NewReplicaSetController(client, controller.NoResyncPeriodFunc, 10, 0)
	manager.podStoreSynced = alwaysReady

	rs := newReplicaSet(1, map[string]string{"foo": "bar"})
	manager.rsStore.Store.Add(rs)

	fakePodControl := controller.FakePodControl{}
	manager.podControl = &fakePodControl

	// This should set expectations for the ReplicaSet
	manager.syncReplicaSet(getKey(rs, t))
	validateSyncReplicaSet(t, &fakePodControl, 1, 0)
	fakePodControl.Clear()

	// Get the ReplicaSet key
	rsKey, err := controller.KeyFunc(rs)
	if err != nil {
		t.Errorf("Couldn't get key for object %+v: %v", rs, err)
	}

	// This is to simulate a concurrent addPod, that has a handle on the expectations
	// as the controller deletes it.
	podExp, exists, err := manager.expectations.GetExpectations(rsKey)
	if !exists || err != nil {
		t.Errorf("No expectations found for ReplicaSet")
	}
	manager.rsStore.Delete(rs)
	manager.syncReplicaSet(getKey(rs, t))

	if _, exists, err = manager.expectations.GetExpectations(rsKey); exists {
		t.Errorf("Found expectaions, expected none since the ReplicaSet has been deleted.")
	}

	// This should have no effect, since we've deleted the ReplicaSet.
	podExp.Add(-1, 0)
	manager.podStore.Indexer.Replace(make([]interface{}, 0), "0")
	manager.syncReplicaSet(getKey(rs, t))
	validateSyncReplicaSet(t, &fakePodControl, 0, 0)
}

func TestRSManagerNotReady(t *testing.T) {
	client := clientset.NewForConfigOrDie(&restclient.Config{Host: "", ContentConfig: restclient.ContentConfig{GroupVersion: testapi.Default.GroupVersion()}})
	fakePodControl := controller.FakePodControl{}
	manager := NewReplicaSetController(client, controller.NoResyncPeriodFunc, 2, 0)
	manager.podControl = &fakePodControl
	manager.podStoreSynced = func() bool { return false }

	// Simulates the ReplicaSet reflector running before the pod reflector. We don't
	// want to end up creating replicas in this case until the pod reflector
	// has synced, so the ReplicaSet controller should just requeue the ReplicaSet.
	rsSpec := newReplicaSet(1, map[string]string{"foo": "bar"})
	manager.rsStore.Store.Add(rsSpec)

	rsKey := getKey(rsSpec, t)
	manager.syncReplicaSet(rsKey)
	validateSyncReplicaSet(t, &fakePodControl, 0, 0)
	queueRS, _ := manager.queue.Get()
	if queueRS != rsKey {
		t.Fatalf("Expected to find key %v in queue, found %v", rsKey, queueRS)
	}

	manager.podStoreSynced = alwaysReady
	manager.syncReplicaSet(rsKey)
	validateSyncReplicaSet(t, &fakePodControl, 1, 0)
}

// shuffle returns a new shuffled list of container controllers.
func shuffle(controllers []*extensions.ReplicaSet) []*extensions.ReplicaSet {
	numControllers := len(controllers)
	randIndexes := rand.Perm(numControllers)
	shuffled := make([]*extensions.ReplicaSet, numControllers)
	for i := 0; i < numControllers; i++ {
		shuffled[i] = controllers[randIndexes[i]]
	}
	return shuffled
}

func TestOverlappingRSs(t *testing.T) {
	client := clientset.NewForConfigOrDie(&restclient.Config{Host: "", ContentConfig: restclient.ContentConfig{GroupVersion: testapi.Default.GroupVersion()}})
	labelMap := map[string]string{"foo": "bar"}

	for i := 0; i < 5; i++ {
		manager := NewReplicaSetController(client, controller.NoResyncPeriodFunc, 10, 0)
		manager.podStoreSynced = alwaysReady

		// Create 10 ReplicaSets, shuffled them randomly and insert them into the ReplicaSet controller's store
		var controllers []*extensions.ReplicaSet
		for j := 1; j < 10; j++ {
			rsSpec := newReplicaSet(1, labelMap)
			rsSpec.CreationTimestamp = unversioned.Date(2014, time.December, j, 0, 0, 0, 0, time.Local)
			rsSpec.Name = string(util.NewUUID())
			controllers = append(controllers, rsSpec)
		}
		shuffledControllers := shuffle(controllers)
		for j := range shuffledControllers {
			manager.rsStore.Store.Add(shuffledControllers[j])
		}
		// Add a pod and make sure only the oldest ReplicaSet is synced
		pods := newPodList(nil, 1, api.PodPending, labelMap, controllers[0], "pod")
		rsKey := getKey(controllers[0], t)

		manager.addPod(&pods.Items[0])
		queueRS, _ := manager.queue.Get()
		if queueRS != rsKey {
			t.Fatalf("Expected to find key %v in queue, found %v", rsKey, queueRS)
		}
	}
}

func TestDeletionTimestamp(t *testing.T) {
	c := clientset.NewForConfigOrDie(&restclient.Config{Host: "", ContentConfig: restclient.ContentConfig{GroupVersion: testapi.Default.GroupVersion()}})
	labelMap := map[string]string{"foo": "bar"}
	manager := NewReplicaSetController(c, controller.NoResyncPeriodFunc, 10, 0)
	manager.podStoreSynced = alwaysReady

	rs := newReplicaSet(1, labelMap)
	manager.rsStore.Store.Add(rs)
	rsKey, err := controller.KeyFunc(rs)
	if err != nil {
		t.Errorf("Couldn't get key for object %+v: %v", rs, err)
	}
	pod := newPodList(nil, 1, api.PodPending, labelMap, rs, "pod").Items[0]
<<<<<<< HEAD
	pod.DeletionTimestamp = &unversioned.Time{time.Now()}
=======
	pod.DeletionTimestamp = &unversioned.Time{Time: time.Now()}
>>>>>>> 28313793
	manager.expectations.ExpectDeletions(rsKey, []string{controller.PodKey(&pod)})

	// A pod added with a deletion timestamp should decrement deletions, not creations.
	manager.addPod(&pod)

	queueRC, _ := manager.queue.Get()
	if queueRC != rsKey {
		t.Fatalf("Expected to find key %v in queue, found %v", rsKey, queueRC)
	}
	manager.queue.Done(rsKey)

	podExp, exists, err := manager.expectations.GetExpectations(rsKey)
	if !exists || err != nil || !podExp.Fulfilled() {
		t.Fatalf("Wrong expectations %+v", podExp)
	}

	// An update from no deletion timestamp to having one should be treated
	// as a deletion.
	oldPod := newPodList(nil, 1, api.PodPending, labelMap, rs, "pod").Items[0]
	manager.expectations.ExpectDeletions(rsKey, []string{controller.PodKey(&pod)})
	manager.updatePod(&oldPod, &pod)

	queueRC, _ = manager.queue.Get()
	if queueRC != rsKey {
		t.Fatalf("Expected to find key %v in queue, found %v", rsKey, queueRC)
	}
	manager.queue.Done(rsKey)

	podExp, exists, err = manager.expectations.GetExpectations(rsKey)
	if !exists || err != nil || !podExp.Fulfilled() {
		t.Fatalf("Wrong expectations %+v", podExp)
	}

	// An update to the pod (including an update to the deletion timestamp)
	// should not be counted as a second delete.
	secondPod := &api.Pod{
		ObjectMeta: api.ObjectMeta{
			Namespace: pod.Namespace,
			Name:      "secondPod",
			Labels:    pod.Labels,
		},
	}
	manager.expectations.ExpectDeletions(rsKey, []string{controller.PodKey(secondPod)})
	oldPod.DeletionTimestamp = &unversioned.Time{Time: time.Now()}
	manager.updatePod(&oldPod, &pod)

	podExp, exists, err = manager.expectations.GetExpectations(rsKey)
	if !exists || err != nil || podExp.Fulfilled() {
		t.Fatalf("Wrong expectations %+v", podExp)
	}

	// A pod with a non-nil deletion timestamp should also be ignored by the
	// delete handler, because it's already been counted in the update.
	manager.deletePod(&pod)
	podExp, exists, err = manager.expectations.GetExpectations(rsKey)
	if !exists || err != nil || podExp.Fulfilled() {
		t.Fatalf("Wrong expectations %+v", podExp)
	}

	// Deleting the second pod should clear expectations.
	manager.deletePod(secondPod)

	queueRC, _ = manager.queue.Get()
	if queueRC != rsKey {
		t.Fatalf("Expected to find key %v in queue, found %v", rsKey, queueRC)
	}
	manager.queue.Done(rsKey)

	podExp, exists, err = manager.expectations.GetExpectations(rsKey)
	if !exists || err != nil || !podExp.Fulfilled() {
		t.Fatalf("Wrong expectations %+v", podExp)
	}
}<|MERGE_RESOLUTION|>--- conflicted
+++ resolved
@@ -146,11 +146,7 @@
 	labelMap := map[string]string{"foo": "bar"}
 	rsSpec := newReplicaSet(2, labelMap)
 	manager.rsStore.Store.Add(rsSpec)
-<<<<<<< HEAD
-	newPodList(manager.podStore.Store, 2, api.PodRunning, labelMap, rsSpec, "pod")
-=======
 	newPodList(manager.podStore.Indexer, 2, api.PodRunning, labelMap, rsSpec, "pod")
->>>>>>> 28313793
 
 	manager.podControl = &fakePodControl
 	manager.syncReplicaSet(getKey(rsSpec, t))
@@ -168,11 +164,7 @@
 	labelMap := map[string]string{"foo": "bar"}
 	rsSpec := newReplicaSet(1, labelMap)
 	manager.rsStore.Store.Add(rsSpec)
-<<<<<<< HEAD
-	newPodList(manager.podStore.Store, 2, api.PodRunning, labelMap, rsSpec, "pod")
-=======
 	newPodList(manager.podStore.Indexer, 2, api.PodRunning, labelMap, rsSpec, "pod")
->>>>>>> 28313793
 
 	manager.syncReplicaSet(getKey(rsSpec, t))
 	validateSyncReplicaSet(t, &fakePodControl, 0, 1)
@@ -245,13 +237,8 @@
 	labelMap := map[string]string{"foo": "bar"}
 	rs := newReplicaSet(activePods, labelMap)
 	manager.rsStore.Store.Add(rs)
-<<<<<<< HEAD
-	rs.Status = extensions.ReplicaSetStatus{Replicas: activePods}
-	newPodList(manager.podStore.Store, activePods, api.PodRunning, labelMap, rs, "pod")
-=======
 	rs.Status = extensions.ReplicaSetStatus{Replicas: int32(activePods)}
 	newPodList(manager.podStore.Indexer, activePods, api.PodRunning, labelMap, rs, "pod")
->>>>>>> 28313793
 
 	fakePodControl := controller.FakePodControl{}
 	manager.podControl = &fakePodControl
@@ -297,13 +284,8 @@
 	manager.rsStore.Store.Add(rs)
 	rs.Status = extensions.ReplicaSetStatus{Replicas: 2, FullyLabeledReplicas: 6, ObservedGeneration: 0}
 	rs.Generation = 1
-<<<<<<< HEAD
-	newPodList(manager.podStore.Store, 2, api.PodRunning, labelMap, rs, "pod")
-	newPodList(manager.podStore.Store, 2, api.PodRunning, extraLabelMap, rs, "podWithExtraLabel")
-=======
 	newPodList(manager.podStore.Indexer, 2, api.PodRunning, labelMap, rs, "pod")
 	newPodList(manager.podStore.Indexer, 2, api.PodRunning, extraLabelMap, rs, "podWithExtraLabel")
->>>>>>> 28313793
 
 	// This response body is just so we don't err out decoding the http response
 	response := runtime.EncodeOrDie(testapi.Extensions.Codec(), &extensions.ReplicaSet{})
@@ -343,11 +325,7 @@
 	labelMap := map[string]string{"foo": "bar"}
 	rsSpec := newReplicaSet(2, labelMap)
 	manager.rsStore.Store.Add(rsSpec)
-<<<<<<< HEAD
-	newPodList(manager.podStore.Store, 1, api.PodRunning, labelMap, rsSpec, "pod")
-=======
 	newPodList(manager.podStore.Indexer, 1, api.PodRunning, labelMap, rsSpec, "pod")
->>>>>>> 28313793
 
 	// Creates a replica and sets expectations
 	rsSpec.Status.Replicas = 1
@@ -569,15 +547,10 @@
 	testRSSpec2.Name = "barfoo"
 	manager.rsStore.Store.Add(&testRSSpec2)
 
-<<<<<<< HEAD
-	// Put one pod in the podStore
-	pod1 := newPodList(manager.podStore.Store, 1, api.PodRunning, labelMap1, testRSSpec1, "pod").Items[0]
-=======
 	// case 1: We put in the podStore a pod with labels matching testRSSpec1,
 	// then update its labels to match testRSSpec2.  We expect to receive a sync
 	// request for both replica sets.
 	pod1 := newPodList(manager.podStore.Indexer, 1, api.PodRunning, labelMap1, testRSSpec1, "pod").Items[0]
->>>>>>> 28313793
 	pod2 := pod1
 	pod2.Labels = labelMap2
 	manager.updatePod(&pod1, &pod2)
@@ -630,11 +603,7 @@
 	rs := newReplicaSet(1, labelMap)
 	manager.rsStore.Store.Add(rs)
 	rs.Status = extensions.ReplicaSetStatus{Replicas: 2}
-<<<<<<< HEAD
-	newPodList(manager.podStore.Store, 1, api.PodRunning, labelMap, rs, "pod")
-=======
 	newPodList(manager.podStore.Indexer, 1, api.PodRunning, labelMap, rs, "pod")
->>>>>>> 28313793
 
 	fakePodControl := controller.FakePodControl{}
 	manager.podControl = &fakePodControl
@@ -716,11 +685,7 @@
 	rsSpec := newReplicaSet(numReplicas, labelMap)
 	manager.rsStore.Store.Add(rsSpec)
 
-<<<<<<< HEAD
-	expectedPods := 0
-=======
 	expectedPods := int32(0)
->>>>>>> 28313793
 	pods := newPodList(nil, numReplicas, api.PodPending, labelMap, rsSpec, "pod")
 
 	rsKey, err := controller.KeyFunc(rsSpec)
@@ -838,11 +803,7 @@
 			t.Fatalf("Unexpected number of active pods, expected %d, got %d", rsSpec.Spec.Replicas, activePods)
 		}
 		// Replenish the pod list, since we cut it down sizing up
-<<<<<<< HEAD
-		pods = newPodList(nil, replicas, api.PodRunning, labelMap, rsSpec, "pod")
-=======
 		pods = newPodList(nil, int(replicas), api.PodRunning, labelMap, rsSpec, "pod")
->>>>>>> 28313793
 	}
 }
 
@@ -876,11 +837,7 @@
 	rsSpec := newReplicaSet(2, labelMap)
 	manager.rsStore.Store.Add(rsSpec)
 	pods := newPodList(nil, 2, api.PodPending, labelMap, rsSpec, "pod")
-<<<<<<< HEAD
-	manager.podStore.Store.Add(&pods.Items[0])
-=======
 	manager.podStore.Indexer.Add(&pods.Items[0])
->>>>>>> 28313793
 	postExpectationsPod := pods.Items[1]
 
 	manager.expectations = controller.NewUIDTrackingControllerExpectations(FakeRSExpectations{
@@ -1019,11 +976,7 @@
 		t.Errorf("Couldn't get key for object %+v: %v", rs, err)
 	}
 	pod := newPodList(nil, 1, api.PodPending, labelMap, rs, "pod").Items[0]
-<<<<<<< HEAD
-	pod.DeletionTimestamp = &unversioned.Time{time.Now()}
-=======
 	pod.DeletionTimestamp = &unversioned.Time{Time: time.Now()}
->>>>>>> 28313793
 	manager.expectations.ExpectDeletions(rsKey, []string{controller.PodKey(&pod)})
 
 	// A pod added with a deletion timestamp should decrement deletions, not creations.
