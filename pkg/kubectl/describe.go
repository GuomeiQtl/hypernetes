/*
Copyright 2014 The Kubernetes Authors All rights reserved.

Licensed under the Apache License, Version 2.0 (the "License");
you may not use this file except in compliance with the License.
You may obtain a copy of the License at

    http://www.apache.org/licenses/LICENSE-2.0

Unless required by applicable law or agreed to in writing, software
distributed under the License is distributed on an "AS IS" BASIS,
WITHOUT WARRANTIES OR CONDITIONS OF ANY KIND, either express or implied.
See the License for the specific language governing permissions and
limitations under the License.
*/

package kubectl

import (
	"bytes"
	"encoding/json"
	"fmt"
	"io"
	"net"
	"net/url"
	"reflect"
	"sort"
	"strings"
	"time"

	"github.com/golang/glog"
	"k8s.io/kubernetes/federation/apis/federation"
	fed_clientset "k8s.io/kubernetes/federation/client/clientset_generated/federation_internalclientset"
	"k8s.io/kubernetes/pkg/api"
	"k8s.io/kubernetes/pkg/api/errors"
	"k8s.io/kubernetes/pkg/api/resource"
	"k8s.io/kubernetes/pkg/api/unversioned"
	"k8s.io/kubernetes/pkg/apis/apps"
	"k8s.io/kubernetes/pkg/apis/autoscaling"
	"k8s.io/kubernetes/pkg/apis/batch"
	"k8s.io/kubernetes/pkg/apis/extensions"
	clientset "k8s.io/kubernetes/pkg/client/clientset_generated/internalclientset"
	client "k8s.io/kubernetes/pkg/client/unversioned"
	adapter "k8s.io/kubernetes/pkg/client/unversioned/adapters/internalclientset"
	"k8s.io/kubernetes/pkg/fieldpath"
	"k8s.io/kubernetes/pkg/fields"
	qosutil "k8s.io/kubernetes/pkg/kubelet/qos/util"
	"k8s.io/kubernetes/pkg/labels"
	"k8s.io/kubernetes/pkg/types"
	deploymentutil "k8s.io/kubernetes/pkg/util/deployment"
	"k8s.io/kubernetes/pkg/util/intstr"
	"k8s.io/kubernetes/pkg/util/sets"
)

// Describer generates output for the named resource or an error
// if the output could not be generated. Implementers typically
// abstract the retrieval of the named object from a remote server.
type Describer interface {
	Describe(namespace, name string, describerSettings DescriberSettings) (output string, err error)
}

// DescriberSettings holds display configuration for each object
// describer to control what is printed.
type DescriberSettings struct {
	ShowEvents bool
}

// ObjectDescriber is an interface for displaying arbitrary objects with extra
// information. Use when an object is in hand (on disk, or already retrieved).
// Implementers may ignore the additional information passed on extra, or use it
// by default. ObjectDescribers may return ErrNoDescriber if no suitable describer
// is found.
type ObjectDescriber interface {
	DescribeObject(object interface{}, extra ...interface{}) (output string, err error)
}

// ErrNoDescriber is a structured error indicating the provided object or objects
// cannot be described.
type ErrNoDescriber struct {
	Types []string
}

// Error implements the error interface.
func (e ErrNoDescriber) Error() string {
	return fmt.Sprintf("no describer has been defined for %v", e.Types)
}

func describerMap(c *client.Client) map[unversioned.GroupKind]Describer {
	m := map[unversioned.GroupKind]Describer{
		api.Kind("Pod"):                   &PodDescriber{c},
		api.Kind("ReplicationController"): &ReplicationControllerDescriber{c},
		api.Kind("Secret"):                &SecretDescriber{c},
		api.Kind("Service"):               &ServiceDescriber{c},
		api.Kind("ServiceAccount"):        &ServiceAccountDescriber{c},
		api.Kind("Node"):                  &NodeDescriber{c},
		api.Kind("LimitRange"):            &LimitRangeDescriber{c},
		api.Kind("ResourceQuota"):         &ResourceQuotaDescriber{c},
		api.Kind("PersistentVolume"):      &PersistentVolumeDescriber{c},
		api.Kind("PersistentVolumeClaim"): &PersistentVolumeClaimDescriber{c},
		api.Kind("Namespace"):             &NamespaceDescriber{c},
		api.Kind("Endpoints"):             &EndpointsDescriber{c},
		api.Kind("ConfigMap"):             &ConfigMapDescriber{c},
		api.Kind("Network"):               &NetworkDescriber{c},

		extensions.Kind("ReplicaSet"):               &ReplicaSetDescriber{c},
		extensions.Kind("HorizontalPodAutoscaler"):  &HorizontalPodAutoscalerDescriber{c},
		extensions.Kind("NetworkPolicy"):            &NetworkPolicyDescriber{c},
		autoscaling.Kind("HorizontalPodAutoscaler"): &HorizontalPodAutoscalerDescriber{c},
		extensions.Kind("DaemonSet"):                &DaemonSetDescriber{c},
		extensions.Kind("Deployment"):               &DeploymentDescriber{adapter.FromUnversionedClient(c)},
		extensions.Kind("Job"):                      &JobDescriber{c},
		batch.Kind("Job"):                           &JobDescriber{c},
		apps.Kind("PetSet"):                         &PetSetDescriber{c},
		extensions.Kind("Ingress"):                  &IngressDescriber{c},
	}

	return m
}

// List of all resource types we can describe
func DescribableResources() []string {
	keys := make([]string, 0)

	for k := range describerMap(nil) {
		resource := strings.ToLower(k.Kind)
		keys = append(keys, resource)
	}
	return keys
}

// Describer returns the default describe functions for each of the standard
// Kubernetes types.
func DescriberFor(kind unversioned.GroupKind, c *client.Client) (Describer, bool) {
	f, ok := describerMap(c)[kind]
	return f, ok
}

// DefaultObjectDescriber can describe the default Kubernetes objects.
var DefaultObjectDescriber ObjectDescriber

func init() {
	d := &Describers{}
	err := d.Add(
		describeLimitRange,
		describeQuota,
		describePod,
		describeService,
		describeReplicationController,
		describeDaemonSet,
		describeNode,
		describeNamespace,
	)
	if err != nil {
		glog.Fatalf("Cannot register describers: %v", err)
	}
	DefaultObjectDescriber = d
}

// NetworkDescriber generates information about a network
type NetworkDescriber struct {
	client.Interface
}

func (d *NetworkDescriber) Describe(network, name string) (string, error) {
	ns, err := d.Networks().Get(name)
	if err != nil {
		return "", err
	}

	return describeNetwork(ns)
}

func describeNetwork(network *api.Network) (string, error) {
	subnets := []string{}
	for _, sub := range network.Spec.Subnets {
		subnets = append(subnets, sub.CIDR)
	}
	return tabbedString(func(out io.Writer) error {
		fmt.Fprintf(out, "Name:\t%s\n", network.Name)
		fmt.Fprintf(out, "TenantID:\t%s\n", network.Spec.TenantID)
		fmt.Fprintf(out, "Subnets:\t%s\n", strings.Join(subnets, ";"))
		fmt.Fprintf(out, "ProviderNetworkID:\t%s\n", network.Spec.ProviderNetworkID)
		fmt.Fprintf(out, "Labels:\t%s\n", labels.FormatLabels(network.Labels))
		fmt.Fprintf(out, "Status:\t%s\n", string(network.Status.Phase))
		return nil
	})
}

// NamespaceDescriber generates information about a namespace
type NamespaceDescriber struct {
	client.Interface
}

func (d *NamespaceDescriber) Describe(namespace, name string, describerSettings DescriberSettings) (string, error) {
	ns, err := d.Namespaces().Get(name)
	if err != nil {
		return "", err
	}
	resourceQuotaList, err := d.ResourceQuotas(name).List(api.ListOptions{})
	if err != nil {
		return "", err
	}
	limitRangeList, err := d.LimitRanges(name).List(api.ListOptions{})
	if err != nil {
		return "", err
	}

	return describeNamespace(ns, resourceQuotaList, limitRangeList)
}

func describeNamespace(namespace *api.Namespace, resourceQuotaList *api.ResourceQuotaList, limitRangeList *api.LimitRangeList) (string, error) {
	return tabbedString(func(out io.Writer) error {
		fmt.Fprintf(out, "Name:\t%s\n", namespace.Name)
<<<<<<< HEAD
		fmt.Fprintf(out, "Network:\t%s\n", namespace.Spec.Network)
		fmt.Fprintf(out, "Labels:\t%s\n", labels.FormatLabels(namespace.Labels))
=======
		printLabelsMultiline(out, "Labels", namespace.Labels)
>>>>>>> 28313793
		fmt.Fprintf(out, "Status:\t%s\n", string(namespace.Status.Phase))
		if resourceQuotaList != nil {
			fmt.Fprintf(out, "\n")
			DescribeResourceQuotas(resourceQuotaList, out)
		}
		if limitRangeList != nil {
			fmt.Fprintf(out, "\n")
			DescribeLimitRanges(limitRangeList, out)
		}
		return nil
	})
}

// DescribeLimitRanges merges a set of limit range items into a single tabular description
func DescribeLimitRanges(limitRanges *api.LimitRangeList, w io.Writer) {
	if len(limitRanges.Items) == 0 {
		fmt.Fprint(w, "No resource limits.\n")
		return
	}
	fmt.Fprintf(w, "Resource Limits\n Type\tResource\tMin\tMax\tDefault Request\tDefault Limit\tMax Limit/Request Ratio\n")
	fmt.Fprintf(w, " ----\t--------\t---\t---\t---------------\t-------------\t-----------------------\n")
	for _, limitRange := range limitRanges.Items {
		for i := range limitRange.Spec.Limits {
			item := limitRange.Spec.Limits[i]
			maxResources := item.Max
			minResources := item.Min
			defaultLimitResources := item.Default
			defaultRequestResources := item.DefaultRequest
			ratio := item.MaxLimitRequestRatio

			set := map[api.ResourceName]bool{}
			for k := range maxResources {
				set[k] = true
			}
			for k := range minResources {
				set[k] = true
			}
			for k := range defaultLimitResources {
				set[k] = true
			}
			for k := range defaultRequestResources {
				set[k] = true
			}
			for k := range ratio {
				set[k] = true
			}

			for k := range set {
				// if no value is set, we output -
				maxValue := "-"
				minValue := "-"
				defaultLimitValue := "-"
				defaultRequestValue := "-"
				ratioValue := "-"

				maxQuantity, maxQuantityFound := maxResources[k]
				if maxQuantityFound {
					maxValue = maxQuantity.String()
				}

				minQuantity, minQuantityFound := minResources[k]
				if minQuantityFound {
					minValue = minQuantity.String()
				}

				defaultLimitQuantity, defaultLimitQuantityFound := defaultLimitResources[k]
				if defaultLimitQuantityFound {
					defaultLimitValue = defaultLimitQuantity.String()
				}

				defaultRequestQuantity, defaultRequestQuantityFound := defaultRequestResources[k]
				if defaultRequestQuantityFound {
					defaultRequestValue = defaultRequestQuantity.String()
				}

				ratioQuantity, ratioQuantityFound := ratio[k]
				if ratioQuantityFound {
					ratioValue = ratioQuantity.String()
				}

				msg := " %s\t%v\t%v\t%v\t%v\t%v\t%v\n"
				fmt.Fprintf(w, msg, item.Type, k, minValue, maxValue, defaultRequestValue, defaultLimitValue, ratioValue)
			}
		}
	}
}

// DescribeResourceQuotas merges a set of quota items into a single tabular description of all quotas
func DescribeResourceQuotas(quotas *api.ResourceQuotaList, w io.Writer) {
	if len(quotas.Items) == 0 {
		fmt.Fprint(w, "No resource quota.\n")
		return
	}
	sort.Sort(SortableResourceQuotas(quotas.Items))

	fmt.Fprint(w, "Resource Quotas")
	for _, q := range quotas.Items {
		fmt.Fprintf(w, "\n Name:\t%s\n", q.Name)
		if len(q.Spec.Scopes) > 0 {
			scopes := make([]string, 0, len(q.Spec.Scopes))
			for _, scope := range q.Spec.Scopes {
				scopes = append(scopes, string(scope))
			}
			sort.Strings(scopes)
			fmt.Fprintf(w, " Scopes:\t%s\n", strings.Join(scopes, ", "))
			for _, scope := range scopes {
				helpText := helpTextForResourceQuotaScope(api.ResourceQuotaScope(scope))
				if len(helpText) > 0 {
					fmt.Fprintf(w, "  * %s\n", helpText)
				}
			}
		}

		fmt.Fprintf(w, " Resource\tUsed\tHard\n")
		fmt.Fprint(w, " --------\t---\t---\n")

		resources := make([]api.ResourceName, 0, len(q.Status.Hard))
		for resource := range q.Status.Hard {
			resources = append(resources, resource)
		}
		sort.Sort(SortableResourceNames(resources))

		for _, resource := range resources {
			hardQuantity := q.Status.Hard[resource]
			usedQuantity := q.Status.Used[resource]
			fmt.Fprintf(w, " %s\t%s\t%s\n", string(resource), usedQuantity.String(), hardQuantity.String())
		}
	}
}

// LimitRangeDescriber generates information about a limit range
type LimitRangeDescriber struct {
	client.Interface
}

func (d *LimitRangeDescriber) Describe(namespace, name string, describerSettings DescriberSettings) (string, error) {
	lr := d.LimitRanges(namespace)

	limitRange, err := lr.Get(name)
	if err != nil {
		return "", err
	}
	return describeLimitRange(limitRange)
}

func describeLimitRange(limitRange *api.LimitRange) (string, error) {
	return tabbedString(func(out io.Writer) error {
		fmt.Fprintf(out, "Name:\t%s\n", limitRange.Name)
		fmt.Fprintf(out, "Namespace:\t%s\n", limitRange.Namespace)
		fmt.Fprintf(out, "Type\tResource\tMin\tMax\tDefault Request\tDefault Limit\tMax Limit/Request Ratio\n")
		fmt.Fprintf(out, "----\t--------\t---\t---\t---------------\t-------------\t-----------------------\n")
		for i := range limitRange.Spec.Limits {
			item := limitRange.Spec.Limits[i]
			maxResources := item.Max
			minResources := item.Min
			defaultLimitResources := item.Default
			defaultRequestResources := item.DefaultRequest
			ratio := item.MaxLimitRequestRatio

			set := map[api.ResourceName]bool{}
			for k := range maxResources {
				set[k] = true
			}
			for k := range minResources {
				set[k] = true
			}
			for k := range defaultLimitResources {
				set[k] = true
			}
			for k := range defaultRequestResources {
				set[k] = true
			}
			for k := range ratio {
				set[k] = true
			}

			for k := range set {
				// if no value is set, we output -
				maxValue := "-"
				minValue := "-"
				defaultLimitValue := "-"
				defaultRequestValue := "-"
				ratioValue := "-"

				maxQuantity, maxQuantityFound := maxResources[k]
				if maxQuantityFound {
					maxValue = maxQuantity.String()
				}

				minQuantity, minQuantityFound := minResources[k]
				if minQuantityFound {
					minValue = minQuantity.String()
				}

				defaultLimitQuantity, defaultLimitQuantityFound := defaultLimitResources[k]
				if defaultLimitQuantityFound {
					defaultLimitValue = defaultLimitQuantity.String()
				}

				defaultRequestQuantity, defaultRequestQuantityFound := defaultRequestResources[k]
				if defaultRequestQuantityFound {
					defaultRequestValue = defaultRequestQuantity.String()
				}

				ratioQuantity, ratioQuantityFound := ratio[k]
				if ratioQuantityFound {
					ratioValue = ratioQuantity.String()
				}

				msg := "%v\t%v\t%v\t%v\t%v\t%v\t%v\n"
				fmt.Fprintf(out, msg, item.Type, k, minValue, maxValue, defaultRequestValue, defaultLimitValue, ratioValue)
			}
		}
		return nil
	})
}

// ResourceQuotaDescriber generates information about a resource quota
type ResourceQuotaDescriber struct {
	client.Interface
}

func (d *ResourceQuotaDescriber) Describe(namespace, name string, describerSettings DescriberSettings) (string, error) {
	rq := d.ResourceQuotas(namespace)

	resourceQuota, err := rq.Get(name)
	if err != nil {
		return "", err
	}

	return describeQuota(resourceQuota)
}

func helpTextForResourceQuotaScope(scope api.ResourceQuotaScope) string {
	switch scope {
	case api.ResourceQuotaScopeTerminating:
		return "Matches all pods that have an active deadline."
	case api.ResourceQuotaScopeNotTerminating:
		return "Matches all pods that do not have an active deadline."
	case api.ResourceQuotaScopeBestEffort:
		return "Matches all pods that have best effort quality of service."
	case api.ResourceQuotaScopeNotBestEffort:
		return "Matches all pods that do not have best effort quality of service."
	default:
		return ""
	}
}
func describeQuota(resourceQuota *api.ResourceQuota) (string, error) {
	return tabbedString(func(out io.Writer) error {
		fmt.Fprintf(out, "Name:\t%s\n", resourceQuota.Name)
		fmt.Fprintf(out, "Namespace:\t%s\n", resourceQuota.Namespace)
		if len(resourceQuota.Spec.Scopes) > 0 {
			scopes := make([]string, 0, len(resourceQuota.Spec.Scopes))
			for _, scope := range resourceQuota.Spec.Scopes {
				scopes = append(scopes, string(scope))
			}
			sort.Strings(scopes)
			fmt.Fprintf(out, "Scopes:\t%s\n", strings.Join(scopes, ", "))
			for _, scope := range scopes {
				helpText := helpTextForResourceQuotaScope(api.ResourceQuotaScope(scope))
				if len(helpText) > 0 {
					fmt.Fprintf(out, " * %s\n", helpText)
				}
			}
		}
		fmt.Fprintf(out, "Resource\tUsed\tHard\n")
		fmt.Fprintf(out, "--------\t----\t----\n")

		resources := make([]api.ResourceName, 0, len(resourceQuota.Status.Hard))
		for resource := range resourceQuota.Status.Hard {
			resources = append(resources, resource)
		}
		sort.Sort(SortableResourceNames(resources))

		msg := "%v\t%v\t%v\n"
		for i := range resources {
			resource := resources[i]
			hardQuantity := resourceQuota.Status.Hard[resource]
			usedQuantity := resourceQuota.Status.Used[resource]
			fmt.Fprintf(out, msg, resource, usedQuantity.String(), hardQuantity.String())
		}
		return nil
	})
}

// PodDescriber generates information about a pod and the replication controllers that
// create it.
type PodDescriber struct {
	client.Interface
}

func (d *PodDescriber) Describe(namespace, name string, describerSettings DescriberSettings) (string, error) {
	pod, err := d.Pods(namespace).Get(name)
	if err != nil {
		if describerSettings.ShowEvents {
			eventsInterface := d.Events(namespace)
			selector := eventsInterface.GetFieldSelector(&name, &namespace, nil, nil)
			options := api.ListOptions{FieldSelector: selector}
			events, err2 := eventsInterface.List(options)
			if describerSettings.ShowEvents && err2 == nil && len(events.Items) > 0 {
				return tabbedString(func(out io.Writer) error {
					fmt.Fprintf(out, "Pod '%v': error '%v', but found events.\n", name, err)
					DescribeEvents(events, out)
					return nil
				})
			}
		}
		return "", err
	}

	var events *api.EventList
	if describerSettings.ShowEvents {
		if ref, err := api.GetReference(pod); err != nil {
			glog.Errorf("Unable to construct reference to '%#v': %v", pod, err)
		} else {
			ref.Kind = ""
			events, _ = d.Events(namespace).Search(ref)
		}
	}

	return describePod(pod, events)
}

func describePod(pod *api.Pod, events *api.EventList) (string, error) {
	return tabbedString(func(out io.Writer) error {
		fmt.Fprintf(out, "Name:\t%s\n", pod.Name)
		fmt.Fprintf(out, "Namespace:\t%s\n", pod.Namespace)
		fmt.Fprintf(out, "Node:\t%s\n", pod.Spec.NodeName+"/"+pod.Status.HostIP)
		if pod.Status.StartTime != nil {
			fmt.Fprintf(out, "Start Time:\t%s\n", pod.Status.StartTime.Time.Format(time.RFC1123Z))
		}
		printLabelsMultiline(out, "Labels", pod.Labels)
		if pod.DeletionTimestamp != nil {
			fmt.Fprintf(out, "Status:\tTerminating (expires %s)\n", pod.DeletionTimestamp.Time.Format(time.RFC1123Z))
			fmt.Fprintf(out, "Termination Grace Period:\t%ds\n", *pod.DeletionGracePeriodSeconds)
		} else {
			fmt.Fprintf(out, "Status:\t%s\n", string(pod.Status.Phase))
		}
		if len(pod.Status.Reason) > 0 {
			fmt.Fprintf(out, "Reason:\t%s\n", pod.Status.Reason)
		}
		if len(pod.Status.Message) > 0 {
			fmt.Fprintf(out, "Message:\t%s\n", pod.Status.Message)
		}
		fmt.Fprintf(out, "IP:\t%s\n", pod.Status.PodIP)
		fmt.Fprintf(out, "Controllers:\t%s\n", printControllers(pod.Annotations))
		if len(pod.Spec.InitContainers) > 0 {
			describeContainers("Init Containers", pod.Spec.InitContainers, pod.Status.InitContainerStatuses, EnvValueRetriever(pod), out, "")
		}
		describeContainers("Containers", pod.Spec.Containers, pod.Status.ContainerStatuses, EnvValueRetriever(pod), out, "")
		if len(pod.Status.Conditions) > 0 {
			fmt.Fprint(out, "Conditions:\n  Type\tStatus\n")
			for _, c := range pod.Status.Conditions {
				fmt.Fprintf(out, "  %v \t%v \n",
					c.Type,
					c.Status)
			}
		}
		describeVolumes(pod.Spec.Volumes, out, "")
		fmt.Fprintf(out, "QoS Tier:\t%s\n", qosutil.GetPodQos(pod))
		if events != nil {
			DescribeEvents(events, out)
		}
		return nil
	})
}

func printControllers(annotation map[string]string) string {
	value, ok := annotation["kubernetes.io/created-by"]
	if ok {
		var r api.SerializedReference
		err := json.Unmarshal([]byte(value), &r)
		if err == nil {
			return fmt.Sprintf("%s/%s", r.Reference.Kind, r.Reference.Name)
		}
	}
	return "<none>"
}

// TODO: Do a better job at indenting, maybe by using a prefix writer
func describeVolumes(volumes []api.Volume, out io.Writer, space string) {
	if volumes == nil || len(volumes) == 0 {
		fmt.Fprintf(out, "%sNo volumes.\n", space)
		return
	}
	fmt.Fprintf(out, "%sVolumes:\n", space)
	for _, volume := range volumes {
		nameIndent := ""
		if len(space) > 0 {
			nameIndent = " "
		}
		fmt.Fprintf(out, "  %s%v:\n", nameIndent, volume.Name)
		switch {
		case volume.VolumeSource.HostPath != nil:
			printHostPathVolumeSource(volume.VolumeSource.HostPath, out)
		case volume.VolumeSource.EmptyDir != nil:
			printEmptyDirVolumeSource(volume.VolumeSource.EmptyDir, out)
		case volume.VolumeSource.GCEPersistentDisk != nil:
			printGCEPersistentDiskVolumeSource(volume.VolumeSource.GCEPersistentDisk, out)
		case volume.VolumeSource.AWSElasticBlockStore != nil:
			printAWSElasticBlockStoreVolumeSource(volume.VolumeSource.AWSElasticBlockStore, out)
		case volume.VolumeSource.GitRepo != nil:
			printGitRepoVolumeSource(volume.VolumeSource.GitRepo, out)
		case volume.VolumeSource.Secret != nil:
			printSecretVolumeSource(volume.VolumeSource.Secret, out)
		case volume.VolumeSource.ConfigMap != nil:
			printConfigMapVolumeSource(volume.VolumeSource.ConfigMap, out)
		case volume.VolumeSource.NFS != nil:
			printNFSVolumeSource(volume.VolumeSource.NFS, out)
		case volume.VolumeSource.ISCSI != nil:
			printISCSIVolumeSource(volume.VolumeSource.ISCSI, out)
		case volume.VolumeSource.Glusterfs != nil:
			printGlusterfsVolumeSource(volume.VolumeSource.Glusterfs, out)
		case volume.VolumeSource.PersistentVolumeClaim != nil:
			printPersistentVolumeClaimVolumeSource(volume.VolumeSource.PersistentVolumeClaim, out)
		case volume.VolumeSource.RBD != nil:
			printRBDVolumeSource(volume.VolumeSource.RBD, out)
		case volume.VolumeSource.DownwardAPI != nil:
			printDownwardAPIVolumeSource(volume.VolumeSource.DownwardAPI, out)
		default:
			fmt.Fprintf(out, "  <unknown>\n")
		}
	}
}

func printHostPathVolumeSource(hostPath *api.HostPathVolumeSource, out io.Writer) {
	fmt.Fprintf(out, "    Type:\tHostPath (bare host directory volume)\n"+
		"    Path:\t%v\n", hostPath.Path)
}

func printEmptyDirVolumeSource(emptyDir *api.EmptyDirVolumeSource, out io.Writer) {
	fmt.Fprintf(out, "    Type:\tEmptyDir (a temporary directory that shares a pod's lifetime)\n"+
		"    Medium:\t%v\n", emptyDir.Medium)
}

func printGCEPersistentDiskVolumeSource(gce *api.GCEPersistentDiskVolumeSource, out io.Writer) {
	fmt.Fprintf(out, "    Type:\tGCEPersistentDisk (a Persistent Disk resource in Google Compute Engine)\n"+
		"    PDName:\t%v\n"+
		"    FSType:\t%v\n"+
		"    Partition:\t%v\n"+
		"    ReadOnly:\t%v\n",
		gce.PDName, gce.FSType, gce.Partition, gce.ReadOnly)
}

func printAWSElasticBlockStoreVolumeSource(aws *api.AWSElasticBlockStoreVolumeSource, out io.Writer) {
	fmt.Fprintf(out, "    Type:\tAWSElasticBlockStore (a Persistent Disk resource in AWS)\n"+
		"    VolumeID:\t%v\n"+
		"    FSType:\t%v\n"+
		"    Partition:\t%v\n"+
		"    ReadOnly:\t%v\n",
		aws.VolumeID, aws.FSType, aws.Partition, aws.ReadOnly)
}

func printGitRepoVolumeSource(git *api.GitRepoVolumeSource, out io.Writer) {
	fmt.Fprintf(out, "    Type:\tGitRepo (a volume that is pulled from git when the pod is created)\n"+
		"    Repository:\t%v\n"+
		"    Revision:\t%v\n",
		git.Repository, git.Revision)
}

func printSecretVolumeSource(secret *api.SecretVolumeSource, out io.Writer) {
	fmt.Fprintf(out, "    Type:\tSecret (a volume populated by a Secret)\n"+
		"    SecretName:\t%v\n", secret.SecretName)
}

func printConfigMapVolumeSource(configMap *api.ConfigMapVolumeSource, out io.Writer) {
	fmt.Fprintf(out, "    Type:\tConfigMap (a volume populated by a ConfigMap)\n"+
		"    Name:\t%v\n", configMap.Name)
}

func printNFSVolumeSource(nfs *api.NFSVolumeSource, out io.Writer) {
	fmt.Fprintf(out, "    Type:\tNFS (an NFS mount that lasts the lifetime of a pod)\n"+
		"    Server:\t%v\n"+
		"    Path:\t%v\n"+
		"    ReadOnly:\t%v\n",
		nfs.Server, nfs.Path, nfs.ReadOnly)
}

func printISCSIVolumeSource(iscsi *api.ISCSIVolumeSource, out io.Writer) {
	fmt.Fprintf(out, "    Type:\tISCSI (an ISCSI Disk resource that is attached to a kubelet's host machine and then exposed to the pod)\n"+
		"    TargetPortal:\t%v\n"+
		"    IQN:\t%v\n"+
		"    Lun:\t%v\n"+
		"    ISCSIInterface\t%v\n"+
		"    FSType:\t%v\n"+
		"    ReadOnly:\t%v\n",
		iscsi.TargetPortal, iscsi.IQN, iscsi.Lun, iscsi.ISCSIInterface, iscsi.FSType, iscsi.ReadOnly)
}

func printGlusterfsVolumeSource(glusterfs *api.GlusterfsVolumeSource, out io.Writer) {
	fmt.Fprintf(out, "    Type:\tGlusterfs (a Glusterfs mount on the host that shares a pod's lifetime)\n"+
		"    EndpointsName:\t%v\n"+
		"    Path:\t%v\n"+
		"    ReadOnly:\t%v\n",
		glusterfs.EndpointsName, glusterfs.Path, glusterfs.ReadOnly)
}

func printPersistentVolumeClaimVolumeSource(claim *api.PersistentVolumeClaimVolumeSource, out io.Writer) {
	fmt.Fprintf(out, "    Type:\tPersistentVolumeClaim (a reference to a PersistentVolumeClaim in the same namespace)\n"+
		"    ClaimName:\t%v\n"+
		"    ReadOnly:\t%v\n",
		claim.ClaimName, claim.ReadOnly)
}

func printRBDVolumeSource(rbd *api.RBDVolumeSource, out io.Writer) {
	fmt.Fprintf(out, "    Type:\tRBD (a Rados Block Device mount on the host that shares a pod's lifetime)\n"+
		"    CephMonitors:\t%v\n"+
		"    RBDImage:\t%v\n"+
		"    FSType:\t%v\n"+
		"    RBDPool:\t%v\n"+
		"    RadosUser:\t%v\n"+
		"    Keyring:\t%v\n"+
		"    SecretRef:\t%v\n"+
		"    ReadOnly:\t%v\n",
		rbd.CephMonitors, rbd.RBDImage, rbd.FSType, rbd.RBDPool, rbd.RadosUser, rbd.Keyring, rbd.SecretRef, rbd.ReadOnly)
}

func printDownwardAPIVolumeSource(d *api.DownwardAPIVolumeSource, out io.Writer) {
	fmt.Fprintf(out, "    Type:\tDownwardAPI (a volume populated by information about the pod)\n    Items:\n")
	for _, mapping := range d.Items {
		if mapping.FieldRef != nil {
			fmt.Fprintf(out, "      %v -> %v\n", mapping.FieldRef.FieldPath, mapping.Path)
		}
		if mapping.ResourceFieldRef != nil {
			fmt.Fprintf(out, "      %v -> %v\n", mapping.ResourceFieldRef.Resource, mapping.Path)
		}
	}
}

type PersistentVolumeDescriber struct {
	client.Interface
}

func (d *PersistentVolumeDescriber) Describe(namespace, name string, describerSettings DescriberSettings) (string, error) {
	c := d.PersistentVolumes()

	pv, err := c.Get(name)
	if err != nil {
		return "", err
	}

	storage := pv.Spec.Capacity[api.ResourceStorage]

	var events *api.EventList
	if describerSettings.ShowEvents {
		events, _ = d.Events(namespace).Search(pv)
	}

	return tabbedString(func(out io.Writer) error {
		fmt.Fprintf(out, "Name:\t%s\n", pv.Name)
		printLabelsMultiline(out, "Labels", pv.Labels)
		fmt.Fprintf(out, "Status:\t%s\n", pv.Status.Phase)
		if pv.Spec.ClaimRef != nil {
			fmt.Fprintf(out, "Claim:\t%s\n", pv.Spec.ClaimRef.Namespace+"/"+pv.Spec.ClaimRef.Name)
		} else {
			fmt.Fprintf(out, "Claim:\t%s\n", "")
		}
		fmt.Fprintf(out, "Reclaim Policy:\t%v\n", pv.Spec.PersistentVolumeReclaimPolicy)
		fmt.Fprintf(out, "Access Modes:\t%s\n", api.GetAccessModesAsString(pv.Spec.AccessModes))
		fmt.Fprintf(out, "Capacity:\t%s\n", storage.String())
		fmt.Fprintf(out, "Message:\t%s\n", pv.Status.Message)
		fmt.Fprintf(out, "Source:\n")

		switch {
		case pv.Spec.HostPath != nil:
			printHostPathVolumeSource(pv.Spec.HostPath, out)
		case pv.Spec.GCEPersistentDisk != nil:
			printGCEPersistentDiskVolumeSource(pv.Spec.GCEPersistentDisk, out)
		case pv.Spec.AWSElasticBlockStore != nil:
			printAWSElasticBlockStoreVolumeSource(pv.Spec.AWSElasticBlockStore, out)
		case pv.Spec.NFS != nil:
			printNFSVolumeSource(pv.Spec.NFS, out)
		case pv.Spec.ISCSI != nil:
			printISCSIVolumeSource(pv.Spec.ISCSI, out)
		case pv.Spec.Glusterfs != nil:
			printGlusterfsVolumeSource(pv.Spec.Glusterfs, out)
		case pv.Spec.RBD != nil:
			printRBDVolumeSource(pv.Spec.RBD, out)
		}

		if events != nil {
			DescribeEvents(events, out)
		}

		return nil
	})
}

type PersistentVolumeClaimDescriber struct {
	client.Interface
}

func (d *PersistentVolumeClaimDescriber) Describe(namespace, name string, describerSettings DescriberSettings) (string, error) {
	c := d.PersistentVolumeClaims(namespace)

	pvc, err := c.Get(name)
	if err != nil {
		return "", err
	}

	storage := pvc.Spec.Resources.Requests[api.ResourceStorage]
	capacity := ""
	accessModes := ""
	if pvc.Spec.VolumeName != "" {
		accessModes = api.GetAccessModesAsString(pvc.Status.AccessModes)
		storage = pvc.Status.Capacity[api.ResourceStorage]
		capacity = storage.String()
	}

	events, _ := d.Events(namespace).Search(pvc)

	return tabbedString(func(out io.Writer) error {
		fmt.Fprintf(out, "Name:\t%s\n", pvc.Name)
		fmt.Fprintf(out, "Namespace:\t%s\n", pvc.Namespace)
		fmt.Fprintf(out, "Status:\t%v\n", pvc.Status.Phase)
		fmt.Fprintf(out, "Volume:\t%s\n", pvc.Spec.VolumeName)
		printLabelsMultiline(out, "Labels", pvc.Labels)
		fmt.Fprintf(out, "Capacity:\t%s\n", capacity)
		fmt.Fprintf(out, "Access Modes:\t%s\n", accessModes)
		if events != nil {
			DescribeEvents(events, out)
		}

		return nil
	})
}

// TODO: Do a better job at indenting, maybe by using a prefix writer
func describeContainers(label string, containers []api.Container, containerStatuses []api.ContainerStatus, resolverFn EnvVarResolverFunc, out io.Writer, space string) {
	statuses := map[string]api.ContainerStatus{}
	for _, status := range containerStatuses {
		statuses[status.Name] = status
	}
	if len(containers) == 0 {
		fmt.Fprintf(out, "%s%s: <none>\n", space, label)
	} else {
		fmt.Fprintf(out, "%s%s:\n", space, label)
	}
	for _, container := range containers {
		status, ok := statuses[container.Name]
		nameIndent := ""
		if len(space) > 0 {
			nameIndent = " "
		}
		fmt.Fprintf(out, "  %s%v:\n", nameIndent, container.Name)
		if ok {
			fmt.Fprintf(out, "    Container ID:\t%s\n", status.ContainerID)
		}
		fmt.Fprintf(out, "    Image:\t%s\n", container.Image)
		if ok {
			fmt.Fprintf(out, "    Image ID:\t%s\n", status.ImageID)
		}
		portString := describeContainerPorts(container.Ports)
		if strings.Contains(portString, ",") {
			fmt.Fprintf(out, "    Ports:\t%s\n", portString)
		} else {
			fmt.Fprintf(out, "    Port:\t%s\n", portString)
		}

		if len(container.Command) > 0 {
			fmt.Fprintf(out, "    Command:\n")
			for _, c := range container.Command {
				fmt.Fprintf(out, "      %s\n", c)
			}
		}
		if len(container.Args) > 0 {
			fmt.Fprintf(out, "    Args:\n")
			for _, arg := range container.Args {
				fmt.Fprintf(out, "      %s\n", arg)
			}
		}

		resources := container.Resources
		if len(resources.Limits) > 0 {
			fmt.Fprintf(out, "    Limits:\n")
		}
		for _, name := range SortedResourceNames(resources.Limits) {
			quantity := resources.Limits[name]
			fmt.Fprintf(out, "      %s:\t%s\n", name, quantity.String())
		}

		if len(resources.Requests) > 0 {
			fmt.Fprintf(out, "    Requests:\n")
		}
		for _, name := range SortedResourceNames(resources.Requests) {
			quantity := resources.Requests[name]
			fmt.Fprintf(out, "      %s:\t%s\n", name, quantity.String())
		}

		if ok {
			describeStatus("State", status.State, out)
			if status.LastTerminationState.Terminated != nil {
				describeStatus("Last State", status.LastTerminationState, out)
			}
			fmt.Fprintf(out, "    Ready:\t%v\n", printBool(status.Ready))
			fmt.Fprintf(out, "    Restart Count:\t%d\n", status.RestartCount)
		}

		if container.LivenessProbe != nil {
			probe := DescribeProbe(container.LivenessProbe)
			fmt.Fprintf(out, "    Liveness:\t%s\n", probe)
		}
		if container.ReadinessProbe != nil {
			probe := DescribeProbe(container.ReadinessProbe)
			fmt.Fprintf(out, "    Readiness:\t%s\n", probe)
		}
		none := ""
		if len(container.Env) == 0 {
			none = "\t<none>"
		}
		fmt.Fprintf(out, "    Environment Variables:%s\n", none)
		for _, e := range container.Env {
			if e.ValueFrom == nil {
				fmt.Fprintf(out, "      %s:\t%s\n", e.Name, e.Value)
				continue
			}

			switch {
			case e.ValueFrom.FieldRef != nil:
				var valueFrom string
				if resolverFn != nil {
					valueFrom = resolverFn(e)
				}
				fmt.Fprintf(out, "      %s:\t%s (%s:%s)\n", e.Name, valueFrom, e.ValueFrom.FieldRef.APIVersion, e.ValueFrom.FieldRef.FieldPath)
			case e.ValueFrom.ResourceFieldRef != nil:
				valueFrom, err := fieldpath.ExtractContainerResourceValue(e.ValueFrom.ResourceFieldRef, &container)
				if err != nil {
					valueFrom = ""
				}
				fmt.Fprintf(out, "      %s:\t%s (%s)\n", e.Name, valueFrom, e.ValueFrom.ResourceFieldRef.Resource)
			case e.ValueFrom.SecretKeyRef != nil:
				fmt.Fprintf(out, "      %s:\t<set to the key '%s' in secret '%s'>\n", e.Name, e.ValueFrom.SecretKeyRef.Key, e.ValueFrom.SecretKeyRef.Name)
			case e.ValueFrom.ConfigMapKeyRef != nil:
				fmt.Fprintf(out, "      %s:\t<set to the key '%s' of config map '%s'>\n", e.Name, e.ValueFrom.ConfigMapKeyRef.Key, e.ValueFrom.ConfigMapKeyRef.Name)
			}
		}
	}
}

func describeContainerPorts(cPorts []api.ContainerPort) string {
	ports := make([]string, 0, len(cPorts))
	for _, cPort := range cPorts {
		ports = append(ports, fmt.Sprintf("%d/%s", cPort.ContainerPort, cPort.Protocol))
	}
	return strings.Join(ports, ", ")
}

// DescribeProbe is exported for consumers in other API groups that have probes
func DescribeProbe(probe *api.Probe) string {
	attrs := fmt.Sprintf("delay=%ds timeout=%ds period=%ds #success=%d #failure=%d", probe.InitialDelaySeconds, probe.TimeoutSeconds, probe.PeriodSeconds, probe.SuccessThreshold, probe.FailureThreshold)
	switch {
	case probe.Exec != nil:
		return fmt.Sprintf("exec %v %s", probe.Exec.Command, attrs)
	case probe.HTTPGet != nil:
		url := &url.URL{}
		url.Scheme = strings.ToLower(string(probe.HTTPGet.Scheme))
		if len(probe.HTTPGet.Port.String()) > 0 {
			url.Host = net.JoinHostPort(probe.HTTPGet.Host, probe.HTTPGet.Port.String())
		} else {
			url.Host = probe.HTTPGet.Host
		}
		url.Path = probe.HTTPGet.Path
		return fmt.Sprintf("http-get %s %s", url.String(), attrs)
	case probe.TCPSocket != nil:
		return fmt.Sprintf("tcp-socket :%s %s", probe.TCPSocket.Port.String(), attrs)
	}
	return fmt.Sprintf("unknown %s", attrs)
}

type EnvVarResolverFunc func(e api.EnvVar) string

// EnvValueFrom is exported for use by describers in other packages
func EnvValueRetriever(pod *api.Pod) EnvVarResolverFunc {
	return func(e api.EnvVar) string {
		internalFieldPath, _, err := api.Scheme.ConvertFieldLabel(e.ValueFrom.FieldRef.APIVersion, "Pod", e.ValueFrom.FieldRef.FieldPath, "")
		if err != nil {
			return "" // pod validation should catch this on create
		}

		valueFrom, err := fieldpath.ExtractFieldPathAsString(pod, internalFieldPath)
		if err != nil {
			return "" // pod validation should catch this on create
		}

		return valueFrom
	}
}

func describeStatus(stateName string, state api.ContainerState, out io.Writer) {
	switch {
	case state.Running != nil:
		fmt.Fprintf(out, "    %s:\tRunning\n", stateName)
		fmt.Fprintf(out, "      Started:\t%v\n", state.Running.StartedAt.Time.Format(time.RFC1123Z))
	case state.Waiting != nil:
		fmt.Fprintf(out, "    %s:\tWaiting\n", stateName)
		if state.Waiting.Reason != "" {
			fmt.Fprintf(out, "      Reason:\t%s\n", state.Waiting.Reason)
		}
	case state.Terminated != nil:
		fmt.Fprintf(out, "    %s:\tTerminated\n", stateName)
		if state.Terminated.Reason != "" {
			fmt.Fprintf(out, "      Reason:\t%s\n", state.Terminated.Reason)
		}
		if state.Terminated.Message != "" {
			fmt.Fprintf(out, "      Message:\t%s\n", state.Terminated.Message)
		}
		fmt.Fprintf(out, "      Exit Code:\t%d\n", state.Terminated.ExitCode)
		if state.Terminated.Signal > 0 {
			fmt.Fprintf(out, "      Signal:\t%d\n", state.Terminated.Signal)
		}
		fmt.Fprintf(out, "      Started:\t%s\n", state.Terminated.StartedAt.Time.Format(time.RFC1123Z))
		fmt.Fprintf(out, "      Finished:\t%s\n", state.Terminated.FinishedAt.Time.Format(time.RFC1123Z))
	default:
		fmt.Fprintf(out, "    %s:\tWaiting\n", stateName)
	}
}

func printBool(value bool) string {
	if value {
		return "True"
	}

	return "False"
}

// ReplicationControllerDescriber generates information about a replication controller
// and the pods it has created.
type ReplicationControllerDescriber struct {
	client.Interface
}

func (d *ReplicationControllerDescriber) Describe(namespace, name string, describerSettings DescriberSettings) (string, error) {
	rc := d.ReplicationControllers(namespace)
	pc := d.Pods(namespace)

	controller, err := rc.Get(name)
	if err != nil {
		return "", err
	}

	running, waiting, succeeded, failed, err := getPodStatusForController(pc, labels.SelectorFromSet(controller.Spec.Selector))
	if err != nil {
		return "", err
	}

	var events *api.EventList
	if describerSettings.ShowEvents {
		events, _ = d.Events(namespace).Search(controller)
	}

	return describeReplicationController(controller, events, running, waiting, succeeded, failed)
}

func describeReplicationController(controller *api.ReplicationController, events *api.EventList, running, waiting, succeeded, failed int) (string, error) {
	return tabbedString(func(out io.Writer) error {
		fmt.Fprintf(out, "Name:\t%s\n", controller.Name)
		fmt.Fprintf(out, "Namespace:\t%s\n", controller.Namespace)
		if controller.Spec.Template != nil {
			fmt.Fprintf(out, "Image(s):\t%s\n", makeImageList(&controller.Spec.Template.Spec))
		} else {
			fmt.Fprintf(out, "Image(s):\t%s\n", "<unset>")
		}
		fmt.Fprintf(out, "Selector:\t%s\n", labels.FormatLabels(controller.Spec.Selector))
		printLabelsMultiline(out, "Labels", controller.Labels)
		fmt.Fprintf(out, "Replicas:\t%d current / %d desired\n", controller.Status.Replicas, controller.Spec.Replicas)
		fmt.Fprintf(out, "Pods Status:\t%d Running / %d Waiting / %d Succeeded / %d Failed\n", running, waiting, succeeded, failed)
		if controller.Spec.Template != nil {
			describeVolumes(controller.Spec.Template.Spec.Volumes, out, "")
		}
		if events != nil {
			DescribeEvents(events, out)
		}
		return nil
	})
}

func DescribePodTemplate(template *api.PodTemplateSpec, out io.Writer) {
	if template == nil {
		fmt.Fprintf(out, "  <unset>")
		return
	}
	printLabelsMultiline(out, "  Labels", template.Labels)
	if len(template.Annotations) > 0 {
		printLabelsMultiline(out, "  Annotations", template.Annotations)
	}
	if len(template.Spec.ServiceAccountName) > 0 {
		fmt.Fprintf(out, "  Service Account:\t%s\n", template.Spec.ServiceAccountName)
	}
	if len(template.Spec.InitContainers) > 0 {
		describeContainers("Init Containers", template.Spec.InitContainers, nil, nil, out, "  ")
	}
	describeContainers("Containers", template.Spec.Containers, nil, nil, out, "  ")
	describeVolumes(template.Spec.Volumes, out, "  ")
}

// ReplicaSetDescriber generates information about a ReplicaSet and the pods it has created.
type ReplicaSetDescriber struct {
	client.Interface
}

func (d *ReplicaSetDescriber) Describe(namespace, name string, describerSettings DescriberSettings) (string, error) {
	rsc := d.Extensions().ReplicaSets(namespace)
	pc := d.Pods(namespace)

	rs, err := rsc.Get(name)
	if err != nil {
		return "", err
	}

	selector, err := unversioned.LabelSelectorAsSelector(rs.Spec.Selector)
	if err != nil {
		return "", err
	}

	running, waiting, succeeded, failed, err := getPodStatusForController(pc, selector)
	if err != nil {
		return "", err
	}

	var events *api.EventList
	if describerSettings.ShowEvents {
		events, _ = d.Events(namespace).Search(rs)
	}

	return describeReplicaSet(rs, events, running, waiting, succeeded, failed)
}

func describeReplicaSet(rs *extensions.ReplicaSet, events *api.EventList, running, waiting, succeeded, failed int) (string, error) {
	return tabbedString(func(out io.Writer) error {
		fmt.Fprintf(out, "Name:\t%s\n", rs.Name)
		fmt.Fprintf(out, "Namespace:\t%s\n", rs.Namespace)
		fmt.Fprintf(out, "Image(s):\t%s\n", makeImageList(&rs.Spec.Template.Spec))
		fmt.Fprintf(out, "Selector:\t%s\n", unversioned.FormatLabelSelector(rs.Spec.Selector))
		printLabelsMultiline(out, "Labels", rs.Labels)
		fmt.Fprintf(out, "Replicas:\t%d current / %d desired\n", rs.Status.Replicas, rs.Spec.Replicas)
		fmt.Fprintf(out, "Pods Status:\t%d Running / %d Waiting / %d Succeeded / %d Failed\n", running, waiting, succeeded, failed)
<<<<<<< HEAD
		describeVolumes(rs.Spec.Template.Spec.Volumes, out)
=======
		describeVolumes(rs.Spec.Template.Spec.Volumes, out, "")
>>>>>>> 28313793
		if events != nil {
			DescribeEvents(events, out)
		}
		return nil
	})
}

// JobDescriber generates information about a job and the pods it has created.
type JobDescriber struct {
	client *client.Client
}

func (d *JobDescriber) Describe(namespace, name string, describerSettings DescriberSettings) (string, error) {
	job, err := d.client.Extensions().Jobs(namespace).Get(name)
	if err != nil {
		return "", err
	}

	var events *api.EventList
	if describerSettings.ShowEvents {
		events, _ = d.client.Events(namespace).Search(job)
	}

	return describeJob(job, events)
}

func describeJob(job *batch.Job, events *api.EventList) (string, error) {
	return tabbedString(func(out io.Writer) error {
		fmt.Fprintf(out, "Name:\t%s\n", job.Name)
		fmt.Fprintf(out, "Namespace:\t%s\n", job.Namespace)
		fmt.Fprintf(out, "Image(s):\t%s\n", makeImageList(&job.Spec.Template.Spec))
		selector, _ := unversioned.LabelSelectorAsSelector(job.Spec.Selector)
		fmt.Fprintf(out, "Selector:\t%s\n", selector)
		fmt.Fprintf(out, "Parallelism:\t%d\n", *job.Spec.Parallelism)
		if job.Spec.Completions != nil {
			fmt.Fprintf(out, "Completions:\t%d\n", *job.Spec.Completions)
		} else {
			fmt.Fprintf(out, "Completions:\t<unset>\n")
		}
		if job.Status.StartTime != nil {
			fmt.Fprintf(out, "Start Time:\t%s\n", job.Status.StartTime.Time.Format(time.RFC1123Z))
		}
		if job.Spec.ActiveDeadlineSeconds != nil {
			fmt.Fprintf(out, "Active Deadline Seconds:\t%ds\n", *job.Spec.ActiveDeadlineSeconds)
		}
		printLabelsMultiline(out, "Labels", job.Labels)
		fmt.Fprintf(out, "Pods Statuses:\t%d Running / %d Succeeded / %d Failed\n", job.Status.Active, job.Status.Succeeded, job.Status.Failed)
		describeVolumes(job.Spec.Template.Spec.Volumes, out, "")
		if events != nil {
			DescribeEvents(events, out)
		}
		return nil
	})
}

// DaemonSetDescriber generates information about a daemon set and the pods it has created.
type DaemonSetDescriber struct {
	client.Interface
}

func (d *DaemonSetDescriber) Describe(namespace, name string, describerSettings DescriberSettings) (string, error) {
	dc := d.Extensions().DaemonSets(namespace)
	pc := d.Pods(namespace)

	daemon, err := dc.Get(name)
	if err != nil {
		return "", err
	}

	selector, err := unversioned.LabelSelectorAsSelector(daemon.Spec.Selector)
	if err != nil {
		return "", err
	}
	running, waiting, succeeded, failed, err := getPodStatusForController(pc, selector)
	if err != nil {
		return "", err
	}

	var events *api.EventList
	if describerSettings.ShowEvents {
		events, _ = d.Events(namespace).Search(daemon)
	}

	return describeDaemonSet(daemon, events, running, waiting, succeeded, failed)
}

func describeDaemonSet(daemon *extensions.DaemonSet, events *api.EventList, running, waiting, succeeded, failed int) (string, error) {
	return tabbedString(func(out io.Writer) error {
		fmt.Fprintf(out, "Name:\t%s\n", daemon.Name)
		fmt.Fprintf(out, "Image(s):\t%s\n", makeImageList(&daemon.Spec.Template.Spec))
		selector, err := unversioned.LabelSelectorAsSelector(daemon.Spec.Selector)
		if err != nil {
			// this shouldn't happen if LabelSelector passed validation
			return err
		}
		fmt.Fprintf(out, "Selector:\t%s\n", selector)
		fmt.Fprintf(out, "Node-Selector:\t%s\n", labels.FormatLabels(daemon.Spec.Template.Spec.NodeSelector))
		printLabelsMultiline(out, "Labels", daemon.Labels)
		fmt.Fprintf(out, "Desired Number of Nodes Scheduled: %d\n", daemon.Status.DesiredNumberScheduled)
		fmt.Fprintf(out, "Current Number of Nodes Scheduled: %d\n", daemon.Status.CurrentNumberScheduled)
		fmt.Fprintf(out, "Number of Nodes Misscheduled: %d\n", daemon.Status.NumberMisscheduled)
		fmt.Fprintf(out, "Pods Status:\t%d Running / %d Waiting / %d Succeeded / %d Failed\n", running, waiting, succeeded, failed)
		if events != nil {
			DescribeEvents(events, out)
		}
		return nil
	})
}

// SecretDescriber generates information about a secret
type SecretDescriber struct {
	client.Interface
}

func (d *SecretDescriber) Describe(namespace, name string, describerSettings DescriberSettings) (string, error) {
	c := d.Secrets(namespace)

	secret, err := c.Get(name)
	if err != nil {
		return "", err
	}

	return describeSecret(secret)
}

func describeSecret(secret *api.Secret) (string, error) {
	return tabbedString(func(out io.Writer) error {
		fmt.Fprintf(out, "Name:\t%s\n", secret.Name)
		fmt.Fprintf(out, "Namespace:\t%s\n", secret.Namespace)
		printLabelsMultiline(out, "Labels", secret.Labels)
		printLabelsMultiline(out, "Annotations", secret.Annotations)

		fmt.Fprintf(out, "\nType:\t%s\n", secret.Type)

		fmt.Fprintf(out, "\nData\n====\n")
		for k, v := range secret.Data {
			switch {
			case k == api.ServiceAccountTokenKey && secret.Type == api.SecretTypeServiceAccountToken:
				fmt.Fprintf(out, "%s:\t%s\n", k, string(v))
			default:
				fmt.Fprintf(out, "%s:\t%d bytes\n", k, len(v))
			}
		}

		return nil
	})
}

type IngressDescriber struct {
	client.Interface
}

func (i *IngressDescriber) Describe(namespace, name string, describerSettings DescriberSettings) (string, error) {
	c := i.Extensions().Ingress(namespace)
	ing, err := c.Get(name)
	if err != nil {
		return "", err
	}
	return i.describeIngress(ing, describerSettings)
}

func (i *IngressDescriber) describeBackend(ns string, backend *extensions.IngressBackend) string {
	endpoints, _ := i.Endpoints(ns).Get(backend.ServiceName)
	service, _ := i.Services(ns).Get(backend.ServiceName)
	spName := ""
	for i := range service.Spec.Ports {
		sp := &service.Spec.Ports[i]
		switch backend.ServicePort.Type {
		case intstr.String:
			if backend.ServicePort.StrVal == sp.Name {
				spName = sp.Name
			}
		case intstr.Int:
			if int32(backend.ServicePort.IntVal) == sp.Port {
				spName = sp.Name
			}
		}
	}
	return formatEndpoints(endpoints, sets.NewString(spName))
}

func (i *IngressDescriber) describeIngress(ing *extensions.Ingress, describerSettings DescriberSettings) (string, error) {
	return tabbedString(func(out io.Writer) error {
		fmt.Fprintf(out, "Name:\t%v\n", ing.Name)
		fmt.Fprintf(out, "Namespace:\t%v\n", ing.Namespace)
		fmt.Fprintf(out, "Address:\t%v\n", loadBalancerStatusStringer(ing.Status.LoadBalancer, true))
		def := ing.Spec.Backend
		ns := ing.Namespace
		if def == nil {
			// Ingresses that don't specify a default backend inherit the
			// default backend in the kube-system namespace.
			def = &extensions.IngressBackend{
				ServiceName: "default-http-backend",
				ServicePort: intstr.IntOrString{Type: intstr.Int, IntVal: 80},
			}
			ns = api.NamespaceSystem
		}
		fmt.Fprintf(out, "Default backend:\t%s (%s)\n", backendStringer(def), i.describeBackend(ns, def))
		if len(ing.Spec.TLS) != 0 {
			describeIngressTLS(out, ing.Spec.TLS)
		}
		fmt.Fprint(out, "Rules:\n  Host\tPath\tBackends\n")
		fmt.Fprint(out, "  ----\t----\t--------\n")
		count := 0
		for _, rules := range ing.Spec.Rules {
			if rules.HTTP == nil {
				continue
			}
			count++
			host := rules.Host
			if len(host) == 0 {
				host = "*"
			}
			fmt.Fprintf(out, "  %s\t\n", host)
			for _, path := range rules.HTTP.Paths {
				fmt.Fprintf(out, "    \t%s \t%s (%s)\n", path.Path, backendStringer(&path.Backend), i.describeBackend(ns, &path.Backend))
			}
		}
		if count == 0 {
			fmt.Fprintf(out, "  %s\t%s \t%s (%s)\n", "*", "*", backendStringer(def), i.describeBackend(ns, def))
		}
		describeIngressAnnotations(out, ing.Annotations)

		if describerSettings.ShowEvents {
			events, _ := i.Events(ing.Namespace).Search(ing)
			if events != nil {
				DescribeEvents(events, out)
			}
		}
		return nil
	})
}

func describeIngressTLS(out io.Writer, ingTLS []extensions.IngressTLS) {
	fmt.Fprintf(out, "TLS:\n")
	for _, t := range ingTLS {
		if t.SecretName == "" {
			fmt.Fprintf(out, "  SNI routes %v\n", strings.Join(t.Hosts, ","))
		} else {
			fmt.Fprintf(out, "  %v terminates %v\n", t.SecretName, strings.Join(t.Hosts, ","))
		}
	}
	return
}

// TODO: Move from annotations into Ingress status.
func describeIngressAnnotations(out io.Writer, annotations map[string]string) {
	fmt.Fprintf(out, "Annotations:\n")
	for k, v := range annotations {
		if !strings.HasPrefix(k, "ingress") {
			continue
		}
		parts := strings.Split(k, "/")
		name := parts[len(parts)-1]
		fmt.Fprintf(out, "  %v:\t%s\n", name, v)
	}
	return
}

// ServiceDescriber generates information about a service.
type ServiceDescriber struct {
	client.Interface
}

func (d *ServiceDescriber) Describe(namespace, name string, describerSettings DescriberSettings) (string, error) {
	c := d.Services(namespace)

	service, err := c.Get(name)
	if err != nil {
		return "", err
	}

	endpoints, _ := d.Endpoints(namespace).Get(name)
	var events *api.EventList
	if describerSettings.ShowEvents {
		events, _ = d.Events(namespace).Search(service)
	}
	return describeService(service, endpoints, events)
}

func buildIngressString(ingress []api.LoadBalancerIngress) string {
	var buffer bytes.Buffer

	for i := range ingress {
		if i != 0 {
			buffer.WriteString(", ")
		}
		if ingress[i].IP != "" {
			buffer.WriteString(ingress[i].IP)
		} else {
			buffer.WriteString(ingress[i].Hostname)
		}
	}
	return buffer.String()
}

func describeService(service *api.Service, endpoints *api.Endpoints, events *api.EventList) (string, error) {
	if endpoints == nil {
		endpoints = &api.Endpoints{}
	}
	return tabbedString(func(out io.Writer) error {
		fmt.Fprintf(out, "Name:\t%s\n", service.Name)
		fmt.Fprintf(out, "Namespace:\t%s\n", service.Namespace)
		printLabelsMultiline(out, "Labels", service.Labels)
		fmt.Fprintf(out, "Selector:\t%s\n", labels.FormatLabels(service.Spec.Selector))
		fmt.Fprintf(out, "Type:\t%s\n", service.Spec.Type)
		fmt.Fprintf(out, "IP:\t%s\n", service.Spec.ClusterIP)
		if len(service.Status.LoadBalancer.Ingress) > 0 {
			list := buildIngressString(service.Status.LoadBalancer.Ingress)
			fmt.Fprintf(out, "LoadBalancer Ingress:\t%s\n", list)
		}
		for i := range service.Spec.Ports {
			sp := &service.Spec.Ports[i]

			name := sp.Name
			if name == "" {
				name = "<unset>"
			}
			fmt.Fprintf(out, "Port:\t%s\t%d/%s\n", name, sp.Port, sp.Protocol)
			if sp.NodePort != 0 {
				fmt.Fprintf(out, "NodePort:\t%s\t%d/%s\n", name, sp.NodePort, sp.Protocol)
			}
			fmt.Fprintf(out, "Endpoints:\t%s\n", formatEndpoints(endpoints, sets.NewString(sp.Name)))
		}
		fmt.Fprintf(out, "Session Affinity:\t%s\n", service.Spec.SessionAffinity)
		if events != nil {
			DescribeEvents(events, out)
		}
		return nil
	})
}

// EndpointsDescriber generates information about an Endpoint.
type EndpointsDescriber struct {
	client.Interface
}

func (d *EndpointsDescriber) Describe(namespace, name string, describerSettings DescriberSettings) (string, error) {
	c := d.Endpoints(namespace)

	ep, err := c.Get(name)
	if err != nil {
		return "", err
	}

	var events *api.EventList
	if describerSettings.ShowEvents {
		events, _ = d.Events(namespace).Search(ep)
	}

	return describeEndpoints(ep, events)
}

func describeEndpoints(ep *api.Endpoints, events *api.EventList) (string, error) {
	return tabbedString(func(out io.Writer) error {
		fmt.Fprintf(out, "Name:\t%s\n", ep.Name)
		fmt.Fprintf(out, "Namespace:\t%s\n", ep.Namespace)
		printLabelsMultiline(out, "Labels", ep.Labels)

		fmt.Fprintf(out, "Subsets:\n")
		for i := range ep.Subsets {
			subset := &ep.Subsets[i]

			addresses := make([]string, 0, len(subset.Addresses))
			for _, addr := range subset.Addresses {
				addresses = append(addresses, addr.IP)
			}
			addressesString := strings.Join(addresses, ",")
			if len(addressesString) == 0 {
				addressesString = "<none>"
			}
			fmt.Fprintf(out, "  Addresses:\t%s\n", addressesString)

			notReadyAddresses := make([]string, 0, len(subset.NotReadyAddresses))
			for _, addr := range subset.NotReadyAddresses {
				notReadyAddresses = append(notReadyAddresses, addr.IP)
			}
			notReadyAddressesString := strings.Join(notReadyAddresses, ",")
			if len(notReadyAddressesString) == 0 {
				notReadyAddressesString = "<none>"
			}
			fmt.Fprintf(out, "  NotReadyAddresses:\t%s\n", notReadyAddressesString)

			if len(subset.Ports) > 0 {
				fmt.Fprintf(out, "  Ports:\n")
				fmt.Fprintf(out, "    Name\tPort\tProtocol\n")
				fmt.Fprintf(out, "    ----\t----\t--------\n")
				for _, port := range subset.Ports {
					name := port.Name
					if len(name) == 0 {
						name = "<unset>"
					}
					fmt.Fprintf(out, "    %s\t%d\t%s\n", name, port.Port, port.Protocol)
				}
			}
			fmt.Fprintf(out, "\n")
		}

		if events != nil {
			DescribeEvents(events, out)
		}
		return nil
	})
}

// ServiceAccountDescriber generates information about a service.
type ServiceAccountDescriber struct {
	client.Interface
}

func (d *ServiceAccountDescriber) Describe(namespace, name string, describerSettings DescriberSettings) (string, error) {
	c := d.ServiceAccounts(namespace)

	serviceAccount, err := c.Get(name)
	if err != nil {
		return "", err
	}

	tokens := []api.Secret{}

	tokenSelector := fields.SelectorFromSet(map[string]string{api.SecretTypeField: string(api.SecretTypeServiceAccountToken)})
	options := api.ListOptions{FieldSelector: tokenSelector}
	secrets, err := d.Secrets(namespace).List(options)
	if err == nil {
		for _, s := range secrets.Items {
			name, _ := s.Annotations[api.ServiceAccountNameKey]
			uid, _ := s.Annotations[api.ServiceAccountUIDKey]
			if name == serviceAccount.Name && uid == string(serviceAccount.UID) {
				tokens = append(tokens, s)
			}
		}
	}

	return describeServiceAccount(serviceAccount, tokens)
}

func describeServiceAccount(serviceAccount *api.ServiceAccount, tokens []api.Secret) (string, error) {
	return tabbedString(func(out io.Writer) error {
		fmt.Fprintf(out, "Name:\t%s\n", serviceAccount.Name)
		fmt.Fprintf(out, "Namespace:\t%s\n", serviceAccount.Namespace)
		printLabelsMultiline(out, "Labels", serviceAccount.Labels)
		fmt.Fprintln(out)

		var (
			emptyHeader = "                   "
			pullHeader  = "Image pull secrets:"
			mountHeader = "Mountable secrets: "
			tokenHeader = "Tokens:            "

			pullSecretNames  = []string{}
			mountSecretNames = []string{}
			tokenSecretNames = []string{}
		)

		for _, s := range serviceAccount.ImagePullSecrets {
			pullSecretNames = append(pullSecretNames, s.Name)
		}
		for _, s := range serviceAccount.Secrets {
			mountSecretNames = append(mountSecretNames, s.Name)
		}
		for _, s := range tokens {
			tokenSecretNames = append(tokenSecretNames, s.Name)
		}

		types := map[string][]string{
			pullHeader:  pullSecretNames,
			mountHeader: mountSecretNames,
			tokenHeader: tokenSecretNames,
		}
		for header, names := range types {
			if len(names) == 0 {
				fmt.Fprintf(out, "%s\t<none>\n", header)
			} else {
				prefix := header
				for _, name := range names {
					fmt.Fprintf(out, "%s\t%s\n", prefix, name)
					prefix = emptyHeader
				}
			}
			fmt.Fprintln(out)
		}

		return nil
	})
}

// NodeDescriber generates information about a node.
type NodeDescriber struct {
	client.Interface
}

func (d *NodeDescriber) Describe(namespace, name string, describerSettings DescriberSettings) (string, error) {
	mc := d.Nodes()
	node, err := mc.Get(name)
	if err != nil {
		return "", err
	}

	fieldSelector, err := fields.ParseSelector("spec.nodeName=" + name + ",status.phase!=" + string(api.PodSucceeded) + ",status.phase!=" + string(api.PodFailed))
	if err != nil {
		return "", err
	}
	// in a policy aware setting, users may have access to a node, but not all pods
	// in that case, we note that the user does not have access to the pods
	canViewPods := true
	nodeNonTerminatedPodsList, err := d.Pods(namespace).List(api.ListOptions{FieldSelector: fieldSelector})
	if err != nil {
		if !errors.IsForbidden(err) {
			return "", err
		}
		canViewPods = false
	}

	var events *api.EventList
	if describerSettings.ShowEvents {
		if ref, err := api.GetReference(node); err != nil {
			glog.Errorf("Unable to construct reference to '%#v': %v", node, err)
		} else {
			// TODO: We haven't decided the namespace for Node object yet.
			ref.UID = types.UID(ref.Name)
			events, _ = d.Events("").Search(ref)
		}
	}

	return describeNode(node, nodeNonTerminatedPodsList, events, canViewPods)
}

func describeNode(node *api.Node, nodeNonTerminatedPodsList *api.PodList, events *api.EventList, canViewPods bool) (string, error) {
	return tabbedString(func(out io.Writer) error {
		fmt.Fprintf(out, "Name:\t%s\n", node.Name)
		printLabelsMultiline(out, "Labels", node.Labels)
		printTaintsInAnnotationMultiline(out, "Taints", node.Annotations)
		fmt.Fprintf(out, "CreationTimestamp:\t%s\n", node.CreationTimestamp.Time.Format(time.RFC1123Z))
		fmt.Fprintf(out, "Phase:\t%v\n", node.Status.Phase)
		if len(node.Status.Conditions) > 0 {
			fmt.Fprint(out, "Conditions:\n  Type\tStatus\tLastHeartbeatTime\tLastTransitionTime\tReason\tMessage\n")
			fmt.Fprint(out, "  ----\t------\t-----------------\t------------------\t------\t-------\n")
			for _, c := range node.Status.Conditions {
				fmt.Fprintf(out, "  %v \t%v \t%s \t%s \t%v \t%v\n",
					c.Type,
					c.Status,
					c.LastHeartbeatTime.Time.Format(time.RFC1123Z),
					c.LastTransitionTime.Time.Format(time.RFC1123Z),
					c.Reason,
					c.Message)
			}
		}
		addresses := make([]string, 0, len(node.Status.Addresses))
		for _, address := range node.Status.Addresses {
			addresses = append(addresses, address.Address)
		}

		printResourceList := func(resourceList api.ResourceList) {
			resources := make([]api.ResourceName, 0, len(resourceList))
			for resource := range resourceList {
				resources = append(resources, resource)
			}
			sort.Sort(SortableResourceNames(resources))
			for _, resource := range resources {
				value := resourceList[resource]
				fmt.Fprintf(out, " %s:\t%s\n", resource, value.String())
			}
		}

		fmt.Fprintf(out, "Addresses:\t%s\n", strings.Join(addresses, ","))
		if len(node.Status.Capacity) > 0 {
			fmt.Fprintf(out, "Capacity:\n")
			printResourceList(node.Status.Capacity)
		}
		if len(node.Status.Allocatable) > 0 {
			fmt.Fprintf(out, "Allocatable:\n")
			printResourceList(node.Status.Allocatable)
		}

		fmt.Fprintf(out, "System Info:\n")
		fmt.Fprintf(out, " Machine ID:\t%s\n", node.Status.NodeInfo.MachineID)
		fmt.Fprintf(out, " System UUID:\t%s\n", node.Status.NodeInfo.SystemUUID)
		fmt.Fprintf(out, " Boot ID:\t%s\n", node.Status.NodeInfo.BootID)
		fmt.Fprintf(out, " Kernel Version:\t%s\n", node.Status.NodeInfo.KernelVersion)
		fmt.Fprintf(out, " OS Image:\t%s\n", node.Status.NodeInfo.OSImage)
		fmt.Fprintf(out, " Operating System:\t%s\n", node.Status.NodeInfo.OperatingSystem)
		fmt.Fprintf(out, " Architecture:\t%s\n", node.Status.NodeInfo.Architecture)
		fmt.Fprintf(out, " Container Runtime Version:\t%s\n", node.Status.NodeInfo.ContainerRuntimeVersion)
		fmt.Fprintf(out, " Kubelet Version:\t%s\n", node.Status.NodeInfo.KubeletVersion)
		fmt.Fprintf(out, " Kube-Proxy Version:\t%s\n", node.Status.NodeInfo.KubeProxyVersion)

		if len(node.Spec.PodCIDR) > 0 {
			fmt.Fprintf(out, "PodCIDR:\t%s\n", node.Spec.PodCIDR)
		}
		if len(node.Spec.ExternalID) > 0 {
			fmt.Fprintf(out, "ExternalID:\t%s\n", node.Spec.ExternalID)
		}
		if canViewPods && nodeNonTerminatedPodsList != nil {
			if err := describeNodeResource(nodeNonTerminatedPodsList, node, out); err != nil {
				return err
			}
		} else {
			fmt.Fprintf(out, "Pods:\tnot authorized\n")
		}
		if events != nil {
			DescribeEvents(events, out)
		}
		return nil
	})
}

type PetSetDescriber struct {
	client *client.Client
}

func (p *PetSetDescriber) Describe(namespace, name string, describerSettings DescriberSettings) (string, error) {
	ps, err := p.client.Apps().PetSets(namespace).Get(name)
	if err != nil {
		return "", err
	}
	pc := p.client.Pods(namespace)

	selector, err := unversioned.LabelSelectorAsSelector(ps.Spec.Selector)
	if err != nil {
		return "", err
	}

	running, waiting, succeeded, failed, err := getPodStatusForController(pc, selector)
	if err != nil {
		return "", err
	}

	return tabbedString(func(out io.Writer) error {
		fmt.Fprintf(out, "Name:\t%s\n", ps.Name)
		fmt.Fprintf(out, "Namespace:\t%s\n", ps.Namespace)
		fmt.Fprintf(out, "Image(s):\t%s\n", makeImageList(&ps.Spec.Template.Spec))
		fmt.Fprintf(out, "Selector:\t%s\n", unversioned.FormatLabelSelector(ps.Spec.Selector))
		fmt.Fprintf(out, "Labels:\t%s\n", labels.FormatLabels(ps.Labels))
		fmt.Fprintf(out, "Replicas:\t%d current / %d desired\n", ps.Status.Replicas, ps.Spec.Replicas)
		fmt.Fprintf(out, "Annotations:\t%s\n", labels.FormatLabels(ps.Annotations))
		fmt.Fprintf(out, "CreationTimestamp:\t%s\n", ps.CreationTimestamp.Time.Format(time.RFC1123Z))
		fmt.Fprintf(out, "Pods Status:\t%d Running / %d Waiting / %d Succeeded / %d Failed\n", running, waiting, succeeded, failed)
		describeVolumes(ps.Spec.Template.Spec.Volumes, out, "")
		if describerSettings.ShowEvents {
			events, _ := p.client.Events(namespace).Search(ps)
			if events != nil {
				DescribeEvents(events, out)
			}
		}
		return nil
	})
}

// HorizontalPodAutoscalerDescriber generates information about a horizontal pod autoscaler.
type HorizontalPodAutoscalerDescriber struct {
	client *client.Client
}

func (d *HorizontalPodAutoscalerDescriber) Describe(namespace, name string, describerSettings DescriberSettings) (string, error) {
	hpa, err := d.client.Autoscaling().HorizontalPodAutoscalers(namespace).Get(name)
	if err != nil {
		return "", err
	}
	return tabbedString(func(out io.Writer) error {
		fmt.Fprintf(out, "Name:\t%s\n", hpa.Name)
		fmt.Fprintf(out, "Namespace:\t%s\n", hpa.Namespace)
		printLabelsMultiline(out, "Labels", hpa.Labels)
		printLabelsMultiline(out, "Annotations", hpa.Annotations)
		fmt.Fprintf(out, "CreationTimestamp:\t%s\n", hpa.CreationTimestamp.Time.Format(time.RFC1123Z))
		fmt.Fprintf(out, "Reference:\t%s/%s\n",
			hpa.Spec.ScaleTargetRef.Kind,
			hpa.Spec.ScaleTargetRef.Name)
		if hpa.Spec.TargetCPUUtilizationPercentage != nil {
			fmt.Fprintf(out, "Target CPU utilization:\t%d%%\n", *hpa.Spec.TargetCPUUtilizationPercentage)
			fmt.Fprintf(out, "Current CPU utilization:\t")
			if hpa.Status.CurrentCPUUtilizationPercentage != nil {
				fmt.Fprintf(out, "%d%%\n", *hpa.Status.CurrentCPUUtilizationPercentage)
			} else {
				fmt.Fprintf(out, "<unset>\n")
			}
		}
		minReplicas := "<unset>"
		if hpa.Spec.MinReplicas != nil {
			minReplicas = fmt.Sprintf("%d", *hpa.Spec.MinReplicas)
		}
		fmt.Fprintf(out, "Min replicas:\t%s\n", minReplicas)
		fmt.Fprintf(out, "Max replicas:\t%d\n", hpa.Spec.MaxReplicas)

		// TODO: switch to scale subresource once the required code is submitted.
		if strings.ToLower(hpa.Spec.ScaleTargetRef.Kind) == "replicationcontroller" {
			fmt.Fprintf(out, "ReplicationController pods:\t")
			rc, err := d.client.ReplicationControllers(hpa.Namespace).Get(hpa.Spec.ScaleTargetRef.Name)
			if err == nil {
				fmt.Fprintf(out, "%d current / %d desired\n", rc.Status.Replicas, rc.Spec.Replicas)
			} else {
				fmt.Fprintf(out, "failed to check Replication Controller\n")
			}
		}

		if describerSettings.ShowEvents {
			events, _ := d.client.Events(namespace).Search(hpa)
			if events != nil {
				DescribeEvents(events, out)
			}
		}
		return nil
	})
}

func describeNodeResource(nodeNonTerminatedPodsList *api.PodList, node *api.Node, out io.Writer) error {
	fmt.Fprintf(out, "Non-terminated Pods:\t(%d in total)\n", len(nodeNonTerminatedPodsList.Items))
	fmt.Fprint(out, "  Namespace\tName\t\tCPU Requests\tCPU Limits\tMemory Requests\tMemory Limits\n")
	fmt.Fprint(out, "  ---------\t----\t\t------------\t----------\t---------------\t-------------\n")
	allocatable := node.Status.Capacity
	if len(node.Status.Allocatable) > 0 {
		allocatable = node.Status.Allocatable
	}

	for _, pod := range nodeNonTerminatedPodsList.Items {
		req, limit, err := api.PodRequestsAndLimits(&pod)
		if err != nil {
			return err
		}
		cpuReq, cpuLimit, memoryReq, memoryLimit := req[api.ResourceCPU], limit[api.ResourceCPU], req[api.ResourceMemory], limit[api.ResourceMemory]
		fractionCpuReq := float64(cpuReq.MilliValue()) / float64(allocatable.Cpu().MilliValue()) * 100
		fractionCpuLimit := float64(cpuLimit.MilliValue()) / float64(allocatable.Cpu().MilliValue()) * 100
		fractionMemoryReq := float64(memoryReq.Value()) / float64(allocatable.Memory().Value()) * 100
		fractionMemoryLimit := float64(memoryLimit.Value()) / float64(allocatable.Memory().Value()) * 100
		fmt.Fprintf(out, "  %s\t%s\t\t%s (%d%%)\t%s (%d%%)\t%s (%d%%)\t%s (%d%%)\n", pod.Namespace, pod.Name,
			cpuReq.String(), int64(fractionCpuReq), cpuLimit.String(), int64(fractionCpuLimit),
			memoryReq.String(), int64(fractionMemoryReq), memoryLimit.String(), int64(fractionMemoryLimit))
	}

	fmt.Fprint(out, "Allocated resources:\n  (Total limits may be over 100 percent, i.e., overcommitted. More info: http://releases.k8s.io/HEAD/docs/user-guide/compute-resources.md)\n  CPU Requests\tCPU Limits\tMemory Requests\tMemory Limits\n")
	fmt.Fprint(out, "  ------------\t----------\t---------------\t-------------\n")
	reqs, limits, err := getPodsTotalRequestsAndLimits(nodeNonTerminatedPodsList)
	if err != nil {
		return err
	}
	cpuReqs, cpuLimits, memoryReqs, memoryLimits := reqs[api.ResourceCPU], limits[api.ResourceCPU], reqs[api.ResourceMemory], limits[api.ResourceMemory]
	fractionCpuReqs := float64(cpuReqs.MilliValue()) / float64(allocatable.Cpu().MilliValue()) * 100
	fractionCpuLimits := float64(cpuLimits.MilliValue()) / float64(allocatable.Cpu().MilliValue()) * 100
	fractionMemoryReqs := float64(memoryReqs.Value()) / float64(allocatable.Memory().Value()) * 100
	fractionMemoryLimits := float64(memoryLimits.Value()) / float64(allocatable.Memory().Value()) * 100
	fmt.Fprintf(out, "  %s (%d%%)\t%s (%d%%)\t%s (%d%%)\t%s (%d%%)\n",
		cpuReqs.String(), int64(fractionCpuReqs), cpuLimits.String(), int64(fractionCpuLimits),
		memoryReqs.String(), int64(fractionMemoryReqs), memoryLimits.String(), int64(fractionMemoryLimits))
	return nil
}

func filterTerminatedPods(pods []*api.Pod) []*api.Pod {
	if len(pods) == 0 {
		return pods
	}
	result := []*api.Pod{}
	for _, pod := range pods {
		if pod.Status.Phase == api.PodSucceeded || pod.Status.Phase == api.PodFailed {
			continue
		}
		result = append(result, pod)
	}
	return result
}

func getPodsTotalRequestsAndLimits(podList *api.PodList) (reqs map[api.ResourceName]resource.Quantity, limits map[api.ResourceName]resource.Quantity, err error) {
	reqs, limits = map[api.ResourceName]resource.Quantity{}, map[api.ResourceName]resource.Quantity{}
	for _, pod := range podList.Items {
		podReqs, podLimits, err := api.PodRequestsAndLimits(&pod)
		if err != nil {
			return nil, nil, err
		}
		for podReqName, podReqValue := range podReqs {
			if value, ok := reqs[podReqName]; !ok {
				reqs[podReqName] = *podReqValue.Copy()
			} else {
				value.Add(podReqValue)
				reqs[podReqName] = value
			}
		}
		for podLimitName, podLimitValue := range podLimits {
			if value, ok := limits[podLimitName]; !ok {
				limits[podLimitName] = *podLimitValue.Copy()
			} else {
				value.Add(podLimitValue)
				limits[podLimitName] = value
			}
		}
	}
	return
}

func DescribeEvents(el *api.EventList, w io.Writer) {
	if len(el.Items) == 0 {
		fmt.Fprint(w, "No events.")
		return
	}
	sort.Sort(SortableEvents(el.Items))
	fmt.Fprint(w, "Events:\n  FirstSeen\tLastSeen\tCount\tFrom\tSubobjectPath\tType\tReason\tMessage\n")
	fmt.Fprint(w, "  ---------\t--------\t-----\t----\t-------------\t--------\t------\t-------\n")
	for _, e := range el.Items {
		fmt.Fprintf(w, "  %s\t%s\t%d\t%v\t%v\t%v\t%v\t%v\n",
			translateTimestamp(e.FirstTimestamp),
			translateTimestamp(e.LastTimestamp),
			e.Count,
			e.Source,
			e.InvolvedObject.FieldPath,
			e.Type,
			e.Reason,
			e.Message)
	}
}

// DeploymentDescriber generates information about a deployment.
type DeploymentDescriber struct {
	clientset.Interface
}

func (dd *DeploymentDescriber) Describe(namespace, name string, describerSettings DescriberSettings) (string, error) {
	d, err := dd.Extensions().Deployments(namespace).Get(name)
	if err != nil {
		return "", err
	}
	selector, err := unversioned.LabelSelectorAsSelector(d.Spec.Selector)
	if err != nil {
		return "", err
	}
	return tabbedString(func(out io.Writer) error {
		fmt.Fprintf(out, "Name:\t%s\n", d.ObjectMeta.Name)
		fmt.Fprintf(out, "Namespace:\t%s\n", d.ObjectMeta.Namespace)
		fmt.Fprintf(out, "CreationTimestamp:\t%s\n", d.CreationTimestamp.Time.Format(time.RFC1123Z))
		printLabelsMultiline(out, "Labels", d.Labels)
		fmt.Fprintf(out, "Selector:\t%s\n", selector)
		fmt.Fprintf(out, "Replicas:\t%d updated | %d total | %d available | %d unavailable\n", d.Status.UpdatedReplicas, d.Spec.Replicas, d.Status.AvailableReplicas, d.Status.UnavailableReplicas)
		fmt.Fprintf(out, "StrategyType:\t%s\n", d.Spec.Strategy.Type)
		fmt.Fprintf(out, "MinReadySeconds:\t%d\n", d.Spec.MinReadySeconds)
		if d.Spec.Strategy.RollingUpdate != nil {
			ru := d.Spec.Strategy.RollingUpdate
			fmt.Fprintf(out, "RollingUpdateStrategy:\t%s max unavailable, %s max surge\n", ru.MaxUnavailable.String(), ru.MaxSurge.String())
		}
		oldRSs, _, newRS, err := deploymentutil.GetAllReplicaSets(d, dd)
		if err == nil {
			fmt.Fprintf(out, "OldReplicaSets:\t%s\n", printReplicaSetsByLabels(oldRSs))
			var newRSs []*extensions.ReplicaSet
			if newRS != nil {
				newRSs = append(newRSs, newRS)
			}
			fmt.Fprintf(out, "NewReplicaSet:\t%s\n", printReplicaSetsByLabels(newRSs))
		}
		if describerSettings.ShowEvents {
			events, err := dd.Core().Events(namespace).Search(d)
			if err == nil && events != nil {
				DescribeEvents(events, out)
			}
		}
		return nil
	})
}

// Get all daemon set whose selectors would match a given set of labels.
// TODO: Move this to pkg/client and ideally implement it server-side (instead
// of getting all DS's and searching through them manually).
// TODO: write an interface for controllers and fuse getReplicationControllersForLabels
// and getDaemonSetsForLabels.
func getDaemonSetsForLabels(c client.DaemonSetInterface, labelsToMatch labels.Labels) ([]extensions.DaemonSet, error) {
	// Get all daemon sets
	// TODO: this needs a namespace scope as argument
	dss, err := c.List(api.ListOptions{})
	if err != nil {
		return nil, fmt.Errorf("error getting daemon set: %v", err)
	}

	// Find the ones that match labelsToMatch.
	var matchingDaemonSets []extensions.DaemonSet
	for _, ds := range dss.Items {
		selector, err := unversioned.LabelSelectorAsSelector(ds.Spec.Selector)
		if err != nil {
			// this should never happen if the DaemonSet passed validation
			return nil, err
		}
		if selector.Matches(labelsToMatch) {
			matchingDaemonSets = append(matchingDaemonSets, ds)
		}
	}
	return matchingDaemonSets, nil
}

func printReplicationControllersByLabels(matchingRCs []*api.ReplicationController) string {
	// Format the matching RC's into strings.
	rcStrings := make([]string, 0, len(matchingRCs))
	for _, controller := range matchingRCs {
		rcStrings = append(rcStrings, fmt.Sprintf("%s (%d/%d replicas created)", controller.Name, controller.Status.Replicas, controller.Spec.Replicas))
	}

	list := strings.Join(rcStrings, ", ")
	if list == "" {
		return "<none>"
	}
	return list
}

func printReplicaSetsByLabels(matchingRSs []*extensions.ReplicaSet) string {
	// Format the matching ReplicaSets into strings.
	rsStrings := make([]string, 0, len(matchingRSs))
	for _, rs := range matchingRSs {
		rsStrings = append(rsStrings, fmt.Sprintf("%s (%d/%d replicas created)", rs.Name, rs.Status.Replicas, rs.Spec.Replicas))
	}

	list := strings.Join(rsStrings, ", ")
	if list == "" {
		return "<none>"
	}
	return list
}

func getPodStatusForController(c client.PodInterface, selector labels.Selector) (running, waiting, succeeded, failed int, err error) {
	options := api.ListOptions{LabelSelector: selector}
	rcPods, err := c.List(options)
	if err != nil {
		return
	}
	for _, pod := range rcPods.Items {
		switch pod.Status.Phase {
		case api.PodRunning:
			running++
		case api.PodPending:
			waiting++
		case api.PodSucceeded:
			succeeded++
		case api.PodFailed:
			failed++
		}
	}
	return
}

// ConfigMapDescriber generates information about a ConfigMap
type ConfigMapDescriber struct {
	client.Interface
}

func (d *ConfigMapDescriber) Describe(namespace, name string, describerSettings DescriberSettings) (string, error) {
	c := d.ConfigMaps(namespace)

	configMap, err := c.Get(name)
	if err != nil {
		return "", err
	}

	return describeConfigMap(configMap)
}

func describeConfigMap(configMap *api.ConfigMap) (string, error) {
	return tabbedString(func(out io.Writer) error {
		fmt.Fprintf(out, "Name:\t%s\n", configMap.Name)
		fmt.Fprintf(out, "Namespace:\t%s\n", configMap.Namespace)
		printLabelsMultiline(out, "Labels", configMap.Labels)
		printLabelsMultiline(out, "Annotations", configMap.Annotations)

		fmt.Fprintf(out, "\nData\n====\n")
		for k, v := range configMap.Data {
			fmt.Fprintf(out, "%s:\t%d bytes\n", k, len(v))
		}

		return nil
	})
}

type ClusterDescriber struct {
	fed_clientset.Interface
}

func (d *ClusterDescriber) Describe(namespace, name string, describerSettings DescriberSettings) (string, error) {
	cluster, err := d.Federation().Clusters().Get(name)
	if err != nil {
		return "", err
	}
	return describeCluster(cluster)
}

func describeCluster(cluster *federation.Cluster) (string, error) {
	return tabbedString(func(out io.Writer) error {
		fmt.Fprintf(out, "Name:\t%s\n", cluster.Name)
		fmt.Fprintf(out, "Labels:\t%s\n", labels.FormatLabels(cluster.Labels))

		fmt.Fprintf(out, "ServerAddressByClientCIDRs:\n  ClientCIDR\tServerAddress\n")
		fmt.Fprintf(out, "  ----\t----\n")
		for _, cidrAddr := range cluster.Spec.ServerAddressByClientCIDRs {
			fmt.Fprintf(out, "  %v \t%v\n\n", cidrAddr.ClientCIDR, cidrAddr.ServerAddress)
		}

		if len(cluster.Status.Conditions) > 0 {
			fmt.Fprint(out, "Conditions:\n  Type\tStatus\tLastUpdateTime\tLastTransitionTime\tReason\tMessage\n")
			fmt.Fprint(out, "  ----\t------\t-----------------\t------------------\t------\t-------\n")
			for _, c := range cluster.Status.Conditions {
				fmt.Fprintf(out, "  %v \t%v \t%s \t%s \t%v \t%v\n",
					c.Type,
					c.Status,
					c.LastProbeTime.Time.Format(time.RFC1123Z),
					c.LastTransitionTime.Time.Format(time.RFC1123Z),
					c.Reason,
					c.Message)
			}
		}
		return nil
	})
}

// NetworkPolicyDescriber generates information about a NetworkPolicy
type NetworkPolicyDescriber struct {
	client.Interface
}

func (d *NetworkPolicyDescriber) Describe(namespace, name string, describerSettings DescriberSettings) (string, error) {
	c := d.Extensions().NetworkPolicies(namespace)

	networkPolicy, err := c.Get(name)
	if err != nil {
		return "", err
	}

	return describeNetworkPolicy(networkPolicy)
}

func describeNetworkPolicy(networkPolicy *extensions.NetworkPolicy) (string, error) {
	return tabbedString(func(out io.Writer) error {
		fmt.Fprintf(out, "Name:\t%s\n", networkPolicy.Name)
		fmt.Fprintf(out, "Namespace:\t%s\n", networkPolicy.Namespace)
		printLabelsMultiline(out, "Labels", networkPolicy.Labels)
		printLabelsMultiline(out, "Annotations", networkPolicy.Annotations)

		return nil
	})
}

// newErrNoDescriber creates a new ErrNoDescriber with the names of the provided types.
func newErrNoDescriber(types ...reflect.Type) error {
	names := make([]string, 0, len(types))
	for _, t := range types {
		names = append(names, t.String())
	}
	return ErrNoDescriber{Types: names}
}

// Describers implements ObjectDescriber against functions registered via Add. Those functions can
// be strongly typed. Types are exactly matched (no conversion or assignable checks).
type Describers struct {
	searchFns map[reflect.Type][]typeFunc
}

// DescribeObject implements ObjectDescriber and will attempt to print the provided object to a string,
// if at least one describer function has been registered with the exact types passed, or if any
// describer can print the exact object in its first argument (the remainder will be provided empty
// values). If no function registered with Add can satisfy the passed objects, an ErrNoDescriber will
// be returned
// TODO: reorder and partial match extra.
func (d *Describers) DescribeObject(exact interface{}, extra ...interface{}) (string, error) {
	exactType := reflect.TypeOf(exact)
	fns, ok := d.searchFns[exactType]
	if !ok {
		return "", newErrNoDescriber(exactType)
	}
	if len(extra) == 0 {
		for _, typeFn := range fns {
			if len(typeFn.Extra) == 0 {
				return typeFn.Describe(exact, extra...)
			}
		}
		typeFn := fns[0]
		for _, t := range typeFn.Extra {
			v := reflect.New(t).Elem()
			extra = append(extra, v.Interface())
		}
		return fns[0].Describe(exact, extra...)
	}

	types := make([]reflect.Type, 0, len(extra))
	for _, obj := range extra {
		types = append(types, reflect.TypeOf(obj))
	}
	for _, typeFn := range fns {
		if typeFn.Matches(types) {
			return typeFn.Describe(exact, extra...)
		}
	}
	return "", newErrNoDescriber(append([]reflect.Type{exactType}, types...)...)
}

// Add adds one or more describer functions to the Describer. The passed function must
// match the signature:
//
//     func(...) (string, error)
//
// Any number of arguments may be provided.
func (d *Describers) Add(fns ...interface{}) error {
	for _, fn := range fns {
		fv := reflect.ValueOf(fn)
		ft := fv.Type()
		if ft.Kind() != reflect.Func {
			return fmt.Errorf("expected func, got: %v", ft)
		}
		numIn := ft.NumIn()
		if numIn == 0 {
			return fmt.Errorf("expected at least one 'in' params, got: %v", ft)
		}
		if ft.NumOut() != 2 {
			return fmt.Errorf("expected two 'out' params - (string, error), got: %v", ft)
		}
		types := make([]reflect.Type, 0, numIn)
		for i := 0; i < numIn; i++ {
			types = append(types, ft.In(i))
		}
		if ft.Out(0) != reflect.TypeOf(string("")) {
			return fmt.Errorf("expected string return, got: %v", ft)
		}
		var forErrorType error
		// This convolution is necessary, otherwise TypeOf picks up on the fact
		// that forErrorType is nil.
		errorType := reflect.TypeOf(&forErrorType).Elem()
		if ft.Out(1) != errorType {
			return fmt.Errorf("expected error return, got: %v", ft)
		}

		exact := types[0]
		extra := types[1:]
		if d.searchFns == nil {
			d.searchFns = make(map[reflect.Type][]typeFunc)
		}
		fns := d.searchFns[exact]
		fn := typeFunc{Extra: extra, Fn: fv}
		fns = append(fns, fn)
		d.searchFns[exact] = fns
	}
	return nil
}

// typeFunc holds information about a describer function and the types it accepts
type typeFunc struct {
	Extra []reflect.Type
	Fn    reflect.Value
}

// Matches returns true when the passed types exactly match the Extra list.
func (fn typeFunc) Matches(types []reflect.Type) bool {
	if len(fn.Extra) != len(types) {
		return false
	}
	// reorder the items in array types and fn.Extra
	// convert the type into string and sort them, check if they are matched
	varMap := make(map[reflect.Type]bool)
	for i := range fn.Extra {
		varMap[fn.Extra[i]] = true
	}
	for i := range types {
		if _, found := varMap[types[i]]; !found {
			return false
		}
	}
	return true
}

// Describe invokes the nested function with the exact number of arguments.
func (fn typeFunc) Describe(exact interface{}, extra ...interface{}) (string, error) {
	values := []reflect.Value{reflect.ValueOf(exact)}
	for _, obj := range extra {
		values = append(values, reflect.ValueOf(obj))
	}
	out := fn.Fn.Call(values)
	s := out[0].Interface().(string)
	var err error
	if !out[1].IsNil() {
		err = out[1].Interface().(error)
	}
	return s, err
}

// printLabelsMultiline prints multiple labels with a proper alignment.
func printLabelsMultiline(out io.Writer, title string, labels map[string]string) {
	printLabelsMultilineWithIndent(out, "", title, "\t", labels)
}

// printLabelsMultiline prints multiple labels with a user-defined alignment.
func printLabelsMultilineWithIndent(out io.Writer, initialIndent, title, innerIndent string, labels map[string]string) {

	fmt.Fprintf(out, "%s%s:%s", initialIndent, title, innerIndent)

	if labels == nil || len(labels) == 0 {
		fmt.Fprintln(out, "<none>")
		return
	}

	// to print labels in the sorted order
	keys := make([]string, 0, len(labels))
	for key := range labels {
		keys = append(keys, key)
	}
	sort.Strings(keys)

	for i, key := range keys {
		if i != 0 {
			fmt.Fprint(out, initialIndent)
			fmt.Fprint(out, innerIndent)
		}
		fmt.Fprintf(out, "%s=%s\n", key, labels[key])
		i++
	}
}

// printTaintsMultiline prints multiple taints with a proper alignment.
func printTaintsInAnnotationMultiline(out io.Writer, title string, annotations map[string]string) {
	taints, err := api.GetTaintsFromNodeAnnotations(annotations)
	if err != nil {
		taints = []api.Taint{}
	}
	printTaintsMultilineWithIndent(out, "", title, "\t", taints)
}

// printTaintsMultilineWithIndent prints multiple taints with a user-defined alignment.
func printTaintsMultilineWithIndent(out io.Writer, initialIndent, title, innerIndent string, taints []api.Taint) {
	fmt.Fprintf(out, "%s%s:%s", initialIndent, title, innerIndent)

	if taints == nil || len(taints) == 0 {
		fmt.Fprintln(out, "<none>")
		return
	}

	// to print taints in the sorted order
	keys := make([]string, 0, len(taints))
	for _, taint := range taints {
		keys = append(keys, taint.Key)
	}
	sort.Strings(keys)

	for i, key := range keys {
		for _, taint := range taints {
			if taint.Key == key {
				if i != 0 {
					fmt.Fprint(out, initialIndent)
					fmt.Fprint(out, innerIndent)
				}
				fmt.Fprintf(out, "%s=%s:%s\n", taint.Key, taint.Value, taint.Effect)
				i++
			}
		}
	}
}<|MERGE_RESOLUTION|>--- conflicted
+++ resolved
@@ -211,12 +211,8 @@
 func describeNamespace(namespace *api.Namespace, resourceQuotaList *api.ResourceQuotaList, limitRangeList *api.LimitRangeList) (string, error) {
 	return tabbedString(func(out io.Writer) error {
 		fmt.Fprintf(out, "Name:\t%s\n", namespace.Name)
-<<<<<<< HEAD
+		printLabelsMultiline(out, "Labels", namespace.Labels)
 		fmt.Fprintf(out, "Network:\t%s\n", namespace.Spec.Network)
-		fmt.Fprintf(out, "Labels:\t%s\n", labels.FormatLabels(namespace.Labels))
-=======
-		printLabelsMultiline(out, "Labels", namespace.Labels)
->>>>>>> 28313793
 		fmt.Fprintf(out, "Status:\t%s\n", string(namespace.Status.Phase))
 		if resourceQuotaList != nil {
 			fmt.Fprintf(out, "\n")
@@ -1153,11 +1149,7 @@
 		printLabelsMultiline(out, "Labels", rs.Labels)
 		fmt.Fprintf(out, "Replicas:\t%d current / %d desired\n", rs.Status.Replicas, rs.Spec.Replicas)
 		fmt.Fprintf(out, "Pods Status:\t%d Running / %d Waiting / %d Succeeded / %d Failed\n", running, waiting, succeeded, failed)
-<<<<<<< HEAD
-		describeVolumes(rs.Spec.Template.Spec.Volumes, out)
-=======
 		describeVolumes(rs.Spec.Template.Spec.Volumes, out, "")
->>>>>>> 28313793
 		if events != nil {
 			DescribeEvents(events, out)
 		}
