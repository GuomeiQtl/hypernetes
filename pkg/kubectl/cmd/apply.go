--- conflicted
+++ resolved
@@ -114,11 +114,7 @@
 		Schema(schema).
 		ContinueOnError().
 		NamespaceParam(cmdNamespace).DefaultNamespace().
-<<<<<<< HEAD
-		FilenameParam(false, options.Filenames...).
-=======
-		FilenameParam(enforceNamespace, options.Recursive, options.Filenames...).
->>>>>>> 28313793
+		FilenameParam(false, options.Recursive, options.Filenames...).
 		Flatten().
 		Do()
 	err = r.Err()
