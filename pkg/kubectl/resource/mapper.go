/*
Copyright 2014 The Kubernetes Authors All rights reserved.

Licensed under the Apache License, Version 2.0 (the "License");
you may not use this file except in compliance with the License.
You may obtain a copy of the License at

    http://www.apache.org/licenses/LICENSE-2.0

Unless required by applicable law or agreed to in writing, software
distributed under the License is distributed on an "AS IS" BASIS,
WITHOUT WARRANTIES OR CONDITIONS OF ANY KIND, either express or implied.
See the License for the specific language governing permissions and
limitations under the License.
*/

package resource

import (
	"fmt"
	"reflect"

	"k8s.io/kubernetes/pkg/api/meta"
	"k8s.io/kubernetes/pkg/api/unversioned"
<<<<<<< HEAD
=======
	"k8s.io/kubernetes/pkg/registry/thirdpartyresourcedata"
>>>>>>> 28313793
	"k8s.io/kubernetes/pkg/runtime"
)

// DisabledClientForMapping allows callers to avoid allowing remote calls when handling
// resources.
type DisabledClientForMapping struct {
	ClientMapper
}

func (f DisabledClientForMapping) ClientForMapping(mapping *meta.RESTMapping) (RESTClient, error) {
	return nil, nil
}

// Mapper is a convenience struct for holding references to the three interfaces
// needed to create Info for arbitrary objects.
type Mapper struct {
	runtime.ObjectTyper
	meta.RESTMapper
	ClientMapper
	runtime.Decoder
}

// InfoForData creates an Info object for the given data. An error is returned
// if any of the decoding or client lookup steps fail. Name and namespace will be
// set into Info if the mapping's MetadataAccessor can retrieve them.
func (m *Mapper) InfoForData(data []byte, source string) (*Info, error) {
	versions := &runtime.VersionedObjects{}
	_, gvk, err := m.Decode(data, nil, versions)
	if err != nil {
		return nil, fmt.Errorf("unable to decode %q: %v", source, err)
	}
	var obj runtime.Object
	var versioned runtime.Object
	if isThirdParty, gvkOut, err := thirdpartyresourcedata.IsThirdPartyObject(data, gvk); err != nil {
		return nil, err
	} else if isThirdParty {
		obj, err = runtime.Decode(thirdpartyresourcedata.NewDecoder(nil, gvkOut.Kind), data)
		versioned = obj
		gvk = gvkOut
	} else {
		obj, versioned = versions.Last(), versions.First()
	}
	if err != nil {
		return nil, fmt.Errorf("unable to decode %q: %v [%v]", source, err, gvk)
	}
	mapping, err := m.RESTMapping(gvk.GroupKind(), gvk.Version)
	if err != nil {
		return nil, fmt.Errorf("unable to recognize %q: %v", source, err)
	}

	client, err := m.ClientForMapping(mapping)
	if err != nil {
		return nil, fmt.Errorf("unable to connect to a server to handle %q: %v", mapping.Resource, err)
	}

	name, _ := mapping.MetadataAccessor.Name(obj)
	namespace, _ := mapping.MetadataAccessor.Namespace(obj)
	resourceVersion, _ := mapping.MetadataAccessor.ResourceVersion(obj)

	return &Info{
		Mapping:         mapping,
		Client:          client,
		Namespace:       namespace,
		Name:            name,
		Source:          source,
		VersionedObject: versioned,
		Object:          obj,
		ResourceVersion: resourceVersion,
	}, nil
}

// InfoForObject creates an Info object for the given Object. An error is returned
// if the object cannot be introspected. Name and namespace will be set into Info
// if the mapping's MetadataAccessor can retrieve them.
func (m *Mapper) InfoForObject(obj runtime.Object, preferredGVKs []unversioned.GroupVersionKind) (*Info, error) {
<<<<<<< HEAD
	groupVersionKinds, err := m.ObjectKinds(obj)
=======
	groupVersionKinds, _, err := m.ObjectKinds(obj)
>>>>>>> 28313793
	if err != nil {
		return nil, fmt.Errorf("unable to get type info from the object %q: %v", reflect.TypeOf(obj), err)
	}

	groupVersionKind := groupVersionKinds[0]
	if len(groupVersionKinds) > 1 && len(preferredGVKs) > 0 {
		groupVersionKind = preferredObjectKind(groupVersionKinds, preferredGVKs)
	}

	mapping, err := m.RESTMapping(groupVersionKind.GroupKind(), groupVersionKind.Version)
	if err != nil {
		return nil, fmt.Errorf("unable to recognize %v: %v", groupVersionKind, err)
	}
	client, err := m.ClientForMapping(mapping)
	if err != nil {
		return nil, fmt.Errorf("unable to connect to a server to handle %q: %v", mapping.Resource, err)
	}
	name, _ := mapping.MetadataAccessor.Name(obj)
	namespace, _ := mapping.MetadataAccessor.Namespace(obj)
	resourceVersion, _ := mapping.MetadataAccessor.ResourceVersion(obj)
	return &Info{
		Mapping:   mapping,
		Client:    client,
		Namespace: namespace,
		Name:      name,

		Object:          obj,
		ResourceVersion: resourceVersion,
	}, nil
}

// preferredObjectKind picks the possibility that most closely matches the priority list in this order:
// GroupVersionKind matches (exact match)
// GroupKind matches
// Group matches
func preferredObjectKind(possibilities []unversioned.GroupVersionKind, preferences []unversioned.GroupVersionKind) unversioned.GroupVersionKind {
	// Exact match
	for _, priority := range preferences {
		for _, possibility := range possibilities {
			if possibility == priority {
				return possibility
			}
		}
	}

	// GroupKind match
	for _, priority := range preferences {
		for _, possibility := range possibilities {
			if possibility.GroupKind() == priority.GroupKind() {
				return possibility
			}
		}
	}

	// Group match
	for _, priority := range preferences {
		for _, possibility := range possibilities {
			if possibility.Group == priority.Group {
				return possibility
			}
		}
	}

	// Just pick the first
	return possibilities[0]
}<|MERGE_RESOLUTION|>--- conflicted
+++ resolved
@@ -22,10 +22,7 @@
 
 	"k8s.io/kubernetes/pkg/api/meta"
 	"k8s.io/kubernetes/pkg/api/unversioned"
-<<<<<<< HEAD
-=======
 	"k8s.io/kubernetes/pkg/registry/thirdpartyresourcedata"
->>>>>>> 28313793
 	"k8s.io/kubernetes/pkg/runtime"
 )
 
@@ -101,11 +98,7 @@
 // if the object cannot be introspected. Name and namespace will be set into Info
 // if the mapping's MetadataAccessor can retrieve them.
 func (m *Mapper) InfoForObject(obj runtime.Object, preferredGVKs []unversioned.GroupVersionKind) (*Info, error) {
-<<<<<<< HEAD
-	groupVersionKinds, err := m.ObjectKinds(obj)
-=======
 	groupVersionKinds, _, err := m.ObjectKinds(obj)
->>>>>>> 28313793
 	if err != nil {
 		return nil, fmt.Errorf("unable to get type info from the object %q: %v", reflect.TypeOf(obj), err)
 	}
