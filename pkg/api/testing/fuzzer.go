--- conflicted
+++ resolved
@@ -432,8 +432,6 @@
 				}
 			}
 		},
-<<<<<<< HEAD
-=======
 		func(r *runtime.RawExtension, c fuzz.Continue) {
 			// Pick an arbitrary type and fuzz it
 			types := []runtime.Object{&api.Pod{}, &extensions.Deployment{}, &api.Service{}}
@@ -465,7 +463,6 @@
 			// Set the bytes field on the RawExtension
 			r.Raw = bytes
 		},
->>>>>>> 28313793
 	)
 	return f
 }
