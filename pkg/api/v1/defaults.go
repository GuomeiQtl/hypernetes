/*
Copyright 2015 The Kubernetes Authors All rights reserved.

Licensed under the Apache License, Version 2.0 (the "License");
you may not use this file except in compliance with the License.
You may obtain a copy of the License at

    http://www.apache.org/licenses/LICENSE-2.0

Unless required by applicable law or agreed to in writing, software
distributed under the License is distributed on an "AS IS" BASIS,
WITHOUT WARRANTIES OR CONDITIONS OF ANY KIND, either express or implied.
See the License for the specific language governing permissions and
limitations under the License.
*/

package v1

import (
	"k8s.io/kubernetes/pkg/runtime"
	"k8s.io/kubernetes/pkg/util"
	"k8s.io/kubernetes/pkg/util/intstr"
	"k8s.io/kubernetes/pkg/util/parsers"
)

func addDefaultingFuncs(scheme *runtime.Scheme) {
	scheme.AddDefaultingFuncs(
		SetDefaults_PodExecOptions,
		SetDefaults_PodAttachOptions,
		SetDefaults_ReplicationController,
		SetDefaults_Volume,
		SetDefaults_ContainerPort,
		SetDefaults_Container,
		SetDefaults_ServiceSpec,
		SetDefaults_Pod,
		SetDefaults_PodSpec,
		SetDefaults_Probe,
		SetDefaults_Secret,
		SetDefaults_PersistentVolume,
		SetDefaults_PersistentVolumeClaim,
		SetDefaults_ISCSIVolumeSource,
		SetDefaults_Endpoints,
		SetDefaults_HTTPGetAction,
		SetDefaults_NamespaceStatus,
		SetDefaults_Node,
		SetDefaults_NodeStatus,
		SetDefaults_ObjectFieldSelector,
		SetDefaults_LimitRangeItem,
		SetDefaults_ConfigMap,
		SetDefaults_RBDVolumeSource,
	)
}

<<<<<<< HEAD
				if tag == "latest" {
					obj.ImagePullPolicy = PullAlways
				} else {
					obj.ImagePullPolicy = PullIfNotPresent
				}
			}
			if obj.TerminationMessagePath == "" {
				obj.TerminationMessagePath = TerminationMessagePathDefault
			}
		},
		func(obj *ServiceSpec) {
			if obj.SessionAffinity == "" {
				obj.SessionAffinity = ServiceAffinityNone
			}
			if obj.Type == "" {
				obj.Type = ServiceTypeClusterIP
			}
			for i := range obj.Ports {
				sp := &obj.Ports[i]
				if sp.Protocol == "" {
					sp.Protocol = ProtocolTCP
				}
				if sp.TargetPort == intstr.FromInt(0) || sp.TargetPort == intstr.FromString("") {
					sp.TargetPort = intstr.FromInt(int(sp.Port))
				}
			}
		},
		func(obj *Pod) {
			// If limits are specified, but requests are not, default requests to limits
			// This is done here rather than a more specific defaulting pass on ResourceRequirements
			// because we only want this defaulting semantic to take place on a Pod and not a PodTemplate
			for i := range obj.Spec.Containers {
				// set requests to limits if requests are not specified, but limits are
				if obj.Spec.Containers[i].Resources.Limits != nil {
					if obj.Spec.Containers[i].Resources.Requests == nil {
						obj.Spec.Containers[i].Resources.Requests = make(ResourceList)
					}
					for key, value := range obj.Spec.Containers[i].Resources.Limits {
						if _, exists := obj.Spec.Containers[i].Resources.Requests[key]; !exists {
							obj.Spec.Containers[i].Resources.Requests[key] = *(value.Copy())
						}
					}
				}
			}
		},
		func(obj *PodSpec) {
			if obj.DNSPolicy == "" {
				obj.DNSPolicy = DNSClusterFirst
			}
			if obj.RestartPolicy == "" {
				obj.RestartPolicy = RestartPolicyAlways
			}
			if obj.HostNetwork {
				defaultHostNetworkPorts(&obj.Containers)
			}
			if obj.SecurityContext == nil {
				obj.SecurityContext = &PodSecurityContext{}
			}
			if obj.TerminationGracePeriodSeconds == nil {
				period := int64(DefaultTerminationGracePeriodSeconds)
				obj.TerminationGracePeriodSeconds = &period
			}
		},
		func(obj *Probe) {
			if obj.TimeoutSeconds == 0 {
				obj.TimeoutSeconds = 1
			}
			if obj.PeriodSeconds == 0 {
				obj.PeriodSeconds = 10
			}
			if obj.SuccessThreshold == 0 {
				obj.SuccessThreshold = 1
			}
			if obj.FailureThreshold == 0 {
				obj.FailureThreshold = 3
			}
		},
		func(obj *Secret) {
			if obj.Type == "" {
				obj.Type = SecretTypeOpaque
			}
		},
		func(obj *PersistentVolume) {
			if obj.Status.Phase == "" {
				obj.Status.Phase = VolumePending
			}
			if obj.Spec.PersistentVolumeReclaimPolicy == "" {
				obj.Spec.PersistentVolumeReclaimPolicy = PersistentVolumeReclaimRetain
			}
		},
		func(obj *PersistentVolumeClaim) {
			if obj.Status.Phase == "" {
				obj.Status.Phase = ClaimPending
			}
		},
		func(obj *ISCSIVolumeSource) {
			if obj.ISCSIInterface == "" {
				obj.ISCSIInterface = "default"
			}
		},
		func(obj *Endpoints) {
			for i := range obj.Subsets {
				ss := &obj.Subsets[i]
				for i := range ss.Ports {
					ep := &ss.Ports[i]
					if ep.Protocol == "" {
						ep.Protocol = ProtocolTCP
					}
				}
			}
		},
		func(obj *HTTPGetAction) {
			if obj.Path == "" {
				obj.Path = "/"
			}
			if obj.Scheme == "" {
				obj.Scheme = URISchemeHTTP
			}
		},
		func(obj *NamespaceStatus) {
			if obj.Phase == "" {
				obj.Phase = NamespaceActive
			}
		},
		func(obj *NetworkStatus) {
			if obj.Phase == "" {
				obj.Phase = NetworkInitializing
			}
		},
		func(obj *Node) {
			if obj.Spec.ExternalID == "" {
				obj.Spec.ExternalID = obj.Name
			}
		},
		func(obj *NodeStatus) {
			if obj.Allocatable == nil && obj.Capacity != nil {
				obj.Allocatable = make(ResourceList, len(obj.Capacity))
				for key, value := range obj.Capacity {
					obj.Allocatable[key] = *(value.Copy())
=======
func SetDefaults_PodExecOptions(obj *PodExecOptions) {
	obj.Stdout = true
	obj.Stderr = true
}
func SetDefaults_PodAttachOptions(obj *PodAttachOptions) {
	obj.Stdout = true
	obj.Stderr = true
}
func SetDefaults_ReplicationController(obj *ReplicationController) {
	var labels map[string]string
	if obj.Spec.Template != nil {
		labels = obj.Spec.Template.Labels
	}
	// TODO: support templates defined elsewhere when we support them in the API
	if labels != nil {
		if len(obj.Spec.Selector) == 0 {
			obj.Spec.Selector = labels
		}
		if len(obj.Labels) == 0 {
			obj.Labels = labels
		}
	}
	if obj.Spec.Replicas == nil {
		obj.Spec.Replicas = new(int32)
		*obj.Spec.Replicas = 1
	}
}
func SetDefaults_Volume(obj *Volume) {
	if util.AllPtrFieldsNil(&obj.VolumeSource) {
		obj.VolumeSource = VolumeSource{
			EmptyDir: &EmptyDirVolumeSource{},
		}
	}
}
func SetDefaults_ContainerPort(obj *ContainerPort) {
	if obj.Protocol == "" {
		obj.Protocol = ProtocolTCP
	}
}
func SetDefaults_Container(obj *Container) {
	if obj.ImagePullPolicy == "" {
		// Ignore error and assume it has been validated elsewhere
		_, tag, _, _ := parsers.ParseImageName(obj.Image)

		// Check image tag

		if tag == "latest" {
			obj.ImagePullPolicy = PullAlways
		} else {
			obj.ImagePullPolicy = PullIfNotPresent
		}
	}
	if obj.TerminationMessagePath == "" {
		obj.TerminationMessagePath = TerminationMessagePathDefault
	}
}
func SetDefaults_ServiceSpec(obj *ServiceSpec) {
	if obj.SessionAffinity == "" {
		obj.SessionAffinity = ServiceAffinityNone
	}
	if obj.Type == "" {
		obj.Type = ServiceTypeClusterIP
	}
	for i := range obj.Ports {
		sp := &obj.Ports[i]
		if sp.Protocol == "" {
			sp.Protocol = ProtocolTCP
		}
		if sp.TargetPort == intstr.FromInt(0) || sp.TargetPort == intstr.FromString("") {
			sp.TargetPort = intstr.FromInt(int(sp.Port))
		}
	}
}
func SetDefaults_Pod(obj *Pod) {
	// If limits are specified, but requests are not, default requests to limits
	// This is done here rather than a more specific defaulting pass on ResourceRequirements
	// because we only want this defaulting semantic to take place on a Pod and not a PodTemplate
	for i := range obj.Spec.Containers {
		// set requests to limits if requests are not specified, but limits are
		if obj.Spec.Containers[i].Resources.Limits != nil {
			if obj.Spec.Containers[i].Resources.Requests == nil {
				obj.Spec.Containers[i].Resources.Requests = make(ResourceList)
			}
			for key, value := range obj.Spec.Containers[i].Resources.Limits {
				if _, exists := obj.Spec.Containers[i].Resources.Requests[key]; !exists {
					obj.Spec.Containers[i].Resources.Requests[key] = *(value.Copy())
>>>>>>> 28313793
				}
			}
		}
	}
}
func SetDefaults_PodSpec(obj *PodSpec) {
	if obj.DNSPolicy == "" {
		obj.DNSPolicy = DNSClusterFirst
	}
	if obj.RestartPolicy == "" {
		obj.RestartPolicy = RestartPolicyAlways
	}
	if obj.HostNetwork {
		defaultHostNetworkPorts(&obj.Containers)
	}
	if obj.SecurityContext == nil {
		obj.SecurityContext = &PodSecurityContext{}
	}
	if obj.TerminationGracePeriodSeconds == nil {
		period := int64(DefaultTerminationGracePeriodSeconds)
		obj.TerminationGracePeriodSeconds = &period
	}
}
func SetDefaults_Probe(obj *Probe) {
	if obj.TimeoutSeconds == 0 {
		obj.TimeoutSeconds = 1
	}
	if obj.PeriodSeconds == 0 {
		obj.PeriodSeconds = 10
	}
	if obj.SuccessThreshold == 0 {
		obj.SuccessThreshold = 1
	}
	if obj.FailureThreshold == 0 {
		obj.FailureThreshold = 3
	}
}
func SetDefaults_Secret(obj *Secret) {
	if obj.Type == "" {
		obj.Type = SecretTypeOpaque
	}
}
func SetDefaults_PersistentVolume(obj *PersistentVolume) {
	if obj.Status.Phase == "" {
		obj.Status.Phase = VolumePending
	}
	if obj.Spec.PersistentVolumeReclaimPolicy == "" {
		obj.Spec.PersistentVolumeReclaimPolicy = PersistentVolumeReclaimRetain
	}
}
func SetDefaults_PersistentVolumeClaim(obj *PersistentVolumeClaim) {
	if obj.Status.Phase == "" {
		obj.Status.Phase = ClaimPending
	}
}
func SetDefaults_ISCSIVolumeSource(obj *ISCSIVolumeSource) {
	if obj.ISCSIInterface == "" {
		obj.ISCSIInterface = "default"
	}
}
func SetDefaults_Endpoints(obj *Endpoints) {
	for i := range obj.Subsets {
		ss := &obj.Subsets[i]
		for i := range ss.Ports {
			ep := &ss.Ports[i]
			if ep.Protocol == "" {
				ep.Protocol = ProtocolTCP
			}
		}
	}
}
func SetDefaults_HTTPGetAction(obj *HTTPGetAction) {
	if obj.Path == "" {
		obj.Path = "/"
	}
	if obj.Scheme == "" {
		obj.Scheme = URISchemeHTTP
	}
}
func SetDefaults_NamespaceStatus(obj *NamespaceStatus) {
	if obj.Phase == "" {
		obj.Phase = NamespaceActive
	}
}
func SetDefaults_Node(obj *Node) {
	if obj.Spec.ExternalID == "" {
		obj.Spec.ExternalID = obj.Name
	}
}
func SetDefaults_NodeStatus(obj *NodeStatus) {
	if obj.Allocatable == nil && obj.Capacity != nil {
		obj.Allocatable = make(ResourceList, len(obj.Capacity))
		for key, value := range obj.Capacity {
			obj.Allocatable[key] = *(value.Copy())
		}
		obj.Allocatable = obj.Capacity
	}
}
func SetDefaults_ObjectFieldSelector(obj *ObjectFieldSelector) {
	if obj.APIVersion == "" {
		obj.APIVersion = "v1"
	}
}
func SetDefaults_LimitRangeItem(obj *LimitRangeItem) {
	// for container limits, we apply default values
	if obj.Type == LimitTypeContainer {

		if obj.Default == nil {
			obj.Default = make(ResourceList)
		}
		if obj.DefaultRequest == nil {
			obj.DefaultRequest = make(ResourceList)
		}

		// If a default limit is unspecified, but the max is specified, default the limit to the max
		for key, value := range obj.Max {
			if _, exists := obj.Default[key]; !exists {
				obj.Default[key] = *(value.Copy())
			}
		}
		// If a default limit is specified, but the default request is not, default request to limit
		for key, value := range obj.Default {
			if _, exists := obj.DefaultRequest[key]; !exists {
				obj.DefaultRequest[key] = *(value.Copy())
			}
		}
		// If a default request is not specified, but the min is provided, default request to the min
		for key, value := range obj.Min {
			if _, exists := obj.DefaultRequest[key]; !exists {
				obj.DefaultRequest[key] = *(value.Copy())
			}
		}
	}
}
func SetDefaults_ConfigMap(obj *ConfigMap) {
	if obj.Data == nil {
		obj.Data = make(map[string]string)
	}
}

// With host networking default all container ports to host ports.
func defaultHostNetworkPorts(containers *[]Container) {
	for i := range *containers {
		for j := range (*containers)[i].Ports {
			if (*containers)[i].Ports[j].HostPort == 0 {
				(*containers)[i].Ports[j].HostPort = (*containers)[i].Ports[j].ContainerPort
			}
		}
	}
}

func SetDefaults_RBDVolumeSource(obj *RBDVolumeSource) {
	if obj.RBDPool == "" {
		obj.RBDPool = "rbd"
	}
	if obj.RadosUser == "" {
		obj.RadosUser = "admin"
	}
	if obj.Keyring == "" {
		obj.Keyring = "/etc/ceph/keyring"
	}
}<|MERGE_RESOLUTION|>--- conflicted
+++ resolved
@@ -48,150 +48,16 @@
 		SetDefaults_LimitRangeItem,
 		SetDefaults_ConfigMap,
 		SetDefaults_RBDVolumeSource,
+		SetDefaults_NetworkStatus,
 	)
 }
 
-<<<<<<< HEAD
-				if tag == "latest" {
-					obj.ImagePullPolicy = PullAlways
-				} else {
-					obj.ImagePullPolicy = PullIfNotPresent
-				}
-			}
-			if obj.TerminationMessagePath == "" {
-				obj.TerminationMessagePath = TerminationMessagePathDefault
-			}
-		},
-		func(obj *ServiceSpec) {
-			if obj.SessionAffinity == "" {
-				obj.SessionAffinity = ServiceAffinityNone
-			}
-			if obj.Type == "" {
-				obj.Type = ServiceTypeClusterIP
-			}
-			for i := range obj.Ports {
-				sp := &obj.Ports[i]
-				if sp.Protocol == "" {
-					sp.Protocol = ProtocolTCP
-				}
-				if sp.TargetPort == intstr.FromInt(0) || sp.TargetPort == intstr.FromString("") {
-					sp.TargetPort = intstr.FromInt(int(sp.Port))
-				}
-			}
-		},
-		func(obj *Pod) {
-			// If limits are specified, but requests are not, default requests to limits
-			// This is done here rather than a more specific defaulting pass on ResourceRequirements
-			// because we only want this defaulting semantic to take place on a Pod and not a PodTemplate
-			for i := range obj.Spec.Containers {
-				// set requests to limits if requests are not specified, but limits are
-				if obj.Spec.Containers[i].Resources.Limits != nil {
-					if obj.Spec.Containers[i].Resources.Requests == nil {
-						obj.Spec.Containers[i].Resources.Requests = make(ResourceList)
-					}
-					for key, value := range obj.Spec.Containers[i].Resources.Limits {
-						if _, exists := obj.Spec.Containers[i].Resources.Requests[key]; !exists {
-							obj.Spec.Containers[i].Resources.Requests[key] = *(value.Copy())
-						}
-					}
-				}
-			}
-		},
-		func(obj *PodSpec) {
-			if obj.DNSPolicy == "" {
-				obj.DNSPolicy = DNSClusterFirst
-			}
-			if obj.RestartPolicy == "" {
-				obj.RestartPolicy = RestartPolicyAlways
-			}
-			if obj.HostNetwork {
-				defaultHostNetworkPorts(&obj.Containers)
-			}
-			if obj.SecurityContext == nil {
-				obj.SecurityContext = &PodSecurityContext{}
-			}
-			if obj.TerminationGracePeriodSeconds == nil {
-				period := int64(DefaultTerminationGracePeriodSeconds)
-				obj.TerminationGracePeriodSeconds = &period
-			}
-		},
-		func(obj *Probe) {
-			if obj.TimeoutSeconds == 0 {
-				obj.TimeoutSeconds = 1
-			}
-			if obj.PeriodSeconds == 0 {
-				obj.PeriodSeconds = 10
-			}
-			if obj.SuccessThreshold == 0 {
-				obj.SuccessThreshold = 1
-			}
-			if obj.FailureThreshold == 0 {
-				obj.FailureThreshold = 3
-			}
-		},
-		func(obj *Secret) {
-			if obj.Type == "" {
-				obj.Type = SecretTypeOpaque
-			}
-		},
-		func(obj *PersistentVolume) {
-			if obj.Status.Phase == "" {
-				obj.Status.Phase = VolumePending
-			}
-			if obj.Spec.PersistentVolumeReclaimPolicy == "" {
-				obj.Spec.PersistentVolumeReclaimPolicy = PersistentVolumeReclaimRetain
-			}
-		},
-		func(obj *PersistentVolumeClaim) {
-			if obj.Status.Phase == "" {
-				obj.Status.Phase = ClaimPending
-			}
-		},
-		func(obj *ISCSIVolumeSource) {
-			if obj.ISCSIInterface == "" {
-				obj.ISCSIInterface = "default"
-			}
-		},
-		func(obj *Endpoints) {
-			for i := range obj.Subsets {
-				ss := &obj.Subsets[i]
-				for i := range ss.Ports {
-					ep := &ss.Ports[i]
-					if ep.Protocol == "" {
-						ep.Protocol = ProtocolTCP
-					}
-				}
-			}
-		},
-		func(obj *HTTPGetAction) {
-			if obj.Path == "" {
-				obj.Path = "/"
-			}
-			if obj.Scheme == "" {
-				obj.Scheme = URISchemeHTTP
-			}
-		},
-		func(obj *NamespaceStatus) {
-			if obj.Phase == "" {
-				obj.Phase = NamespaceActive
-			}
-		},
-		func(obj *NetworkStatus) {
-			if obj.Phase == "" {
-				obj.Phase = NetworkInitializing
-			}
-		},
-		func(obj *Node) {
-			if obj.Spec.ExternalID == "" {
-				obj.Spec.ExternalID = obj.Name
-			}
-		},
-		func(obj *NodeStatus) {
-			if obj.Allocatable == nil && obj.Capacity != nil {
-				obj.Allocatable = make(ResourceList, len(obj.Capacity))
-				for key, value := range obj.Capacity {
-					obj.Allocatable[key] = *(value.Copy())
-=======
+func SetDefaults_NetworkStatus(obj *NetworkStatus) {
+	if obj.Phase == "" {
+		obj.Phase = NetworkInitializing
+	}
+}
+
 func SetDefaults_PodExecOptions(obj *PodExecOptions) {
 	obj.Stdout = true
 	obj.Stderr = true
@@ -278,7 +144,6 @@
 			for key, value := range obj.Spec.Containers[i].Resources.Limits {
 				if _, exists := obj.Spec.Containers[i].Resources.Requests[key]; !exists {
 					obj.Spec.Containers[i].Resources.Requests[key] = *(value.Copy())
->>>>>>> 28313793
 				}
 			}
 		}
