/*
Copyright 2015 The Kubernetes Authors All rights reserved.

Licensed under the Apache License, Version 2.0 (the "License");
you may not use this file except in compliance with the License.
You may obtain a copy of the License at

    http://www.apache.org/licenses/LICENSE-2.0

Unless required by applicable law or agreed to in writing, software
distributed under the License is distributed on an "AS IS" BASIS,
WITHOUT WARRANTIES OR CONDITIONS OF ANY KIND, either express or implied.
See the License for the specific language governing permissions and
limitations under the License.
*/

package resource

import (
	"fmt"
	"io"

	"github.com/gogo/protobuf/proto"
)

<<<<<<< HEAD
// QuantityProto is a struct that is equivalent to Quantity, but intended for
// protobuf marshalling/unmarshalling. It is generated into a serialization
// that matches Quantity. Do not use in Go structs.
//
// +protobuf=true
type QuantityProto struct {
	// The format of the quantity
	Format Format `protobuf:"bytes,1,opt,name=format,casttype=Format"`
	// The scale dimension of the value
	Scale int32 `protobuf:"varint,2,opt,name=scale"`
	// Bigint is serialized as a raw bytes array
	Bigint []byte `protobuf:"bytes,3,opt,name=bigint"`
}
=======
var _ proto.Sizer = &Quantity{}
>>>>>>> 28313793

func (m *Quantity) Marshal() (data []byte, err error) {
	size := m.Size()
	data = make([]byte, size)
	n, err := m.MarshalTo(data)
	if err != nil {
		return nil, err
	}
	return data[:n], nil
}

// MarshalTo is a customized version of the generated Protobuf unmarshaler for a struct
// with a single string field.
func (m *Quantity) MarshalTo(data []byte) (int, error) {
	var i int
	_ = i
	var l int
	_ = l

	data[i] = 0xa
	i++
	// BEGIN CUSTOM MARSHAL
	out := m.String()
	i = encodeVarintGenerated(data, i, uint64(len(out)))
	i += copy(data[i:], out)
	// END CUSTOM MARSHAL

	return i, nil
}

func encodeVarintGenerated(data []byte, offset int, v uint64) int {
	for v >= 1<<7 {
		data[offset] = uint8(v&0x7f | 0x80)
		v >>= 7
		offset++
	}
	data[offset] = uint8(v)
	return offset + 1
}

func (m *Quantity) Size() (n int) {
	var l int
	_ = l

	// BEGIN CUSTOM SIZE
	l = len(m.String())
	// END CUSTOM SIZE

	n += 1 + l + sovGenerated(uint64(l))
	return n
}

func sovGenerated(x uint64) (n int) {
	for {
		n++
		x >>= 7
		if x == 0 {
			break
		}
	}
	return n
}

// Unmarshal is a customized version of the generated Protobuf unmarshaler for a struct
// with a single string field.
func (m *Quantity) Unmarshal(data []byte) error {
	l := len(data)
	iNdEx := 0
	for iNdEx < l {
		preIndex := iNdEx
		var wire uint64
		for shift := uint(0); ; shift += 7 {
			if shift >= 64 {
				return ErrIntOverflowGenerated
			}
			if iNdEx >= l {
				return io.ErrUnexpectedEOF
			}
			b := data[iNdEx]
			iNdEx++
			wire |= (uint64(b) & 0x7F) << shift
			if b < 0x80 {
				break
			}
		}
		fieldNum := int32(wire >> 3)
		wireType := int(wire & 0x7)
		if wireType == 4 {
			return fmt.Errorf("proto: Quantity: wiretype end group for non-group")
		}
		if fieldNum <= 0 {
			return fmt.Errorf("proto: Quantity: illegal tag %d (wire type %d)", fieldNum, wire)
		}
		switch fieldNum {
		case 1:
			if wireType != 2 {
				return fmt.Errorf("proto: wrong wireType = %d for field String_", wireType)
			}
			var stringLen uint64
			for shift := uint(0); ; shift += 7 {
				if shift >= 64 {
					return ErrIntOverflowGenerated
				}
				if iNdEx >= l {
					return io.ErrUnexpectedEOF
				}
				b := data[iNdEx]
				iNdEx++
				stringLen |= (uint64(b) & 0x7F) << shift
				if b < 0x80 {
					break
				}
			}
			intStringLen := int(stringLen)
			if intStringLen < 0 {
				return ErrInvalidLengthGenerated
			}
			postIndex := iNdEx + intStringLen
			if postIndex > l {
				return io.ErrUnexpectedEOF
			}
			s := string(data[iNdEx:postIndex])

			// BEGIN CUSTOM DECODE
			p, err := ParseQuantity(s)
			if err != nil {
				return err
			}
			*m = p
			// END CUSTOM DECODE

			iNdEx = postIndex
		default:
			iNdEx = preIndex
			skippy, err := skipGenerated(data[iNdEx:])
			if err != nil {
				return err
			}
			if skippy < 0 {
				return ErrInvalidLengthGenerated
			}
			if (iNdEx + skippy) > l {
				return io.ErrUnexpectedEOF
			}
			iNdEx += skippy
		}
	}

	if iNdEx > l {
		return io.ErrUnexpectedEOF
	}
	return nil
}

func skipGenerated(data []byte) (n int, err error) {
	l := len(data)
	iNdEx := 0
	for iNdEx < l {
		var wire uint64
		for shift := uint(0); ; shift += 7 {
			if shift >= 64 {
				return 0, ErrIntOverflowGenerated
			}
			if iNdEx >= l {
				return 0, io.ErrUnexpectedEOF
			}
			b := data[iNdEx]
			iNdEx++
			wire |= (uint64(b) & 0x7F) << shift
			if b < 0x80 {
				break
			}
		}
		wireType := int(wire & 0x7)
		switch wireType {
		case 0:
			for shift := uint(0); ; shift += 7 {
				if shift >= 64 {
					return 0, ErrIntOverflowGenerated
				}
				if iNdEx >= l {
					return 0, io.ErrUnexpectedEOF
				}
				iNdEx++
				if data[iNdEx-1] < 0x80 {
					break
				}
			}
			return iNdEx, nil
		case 1:
			iNdEx += 8
			return iNdEx, nil
		case 2:
			var length int
			for shift := uint(0); ; shift += 7 {
				if shift >= 64 {
					return 0, ErrIntOverflowGenerated
				}
				if iNdEx >= l {
					return 0, io.ErrUnexpectedEOF
				}
				b := data[iNdEx]
				iNdEx++
				length |= (int(b) & 0x7F) << shift
				if b < 0x80 {
					break
				}
			}
			iNdEx += length
			if length < 0 {
				return 0, ErrInvalidLengthGenerated
			}
			return iNdEx, nil
		case 3:
			for {
				var innerWire uint64
				var start int = iNdEx
				for shift := uint(0); ; shift += 7 {
					if shift >= 64 {
						return 0, ErrIntOverflowGenerated
					}
					if iNdEx >= l {
						return 0, io.ErrUnexpectedEOF
					}
					b := data[iNdEx]
					iNdEx++
					innerWire |= (uint64(b) & 0x7F) << shift
					if b < 0x80 {
						break
					}
				}
				innerWireType := int(innerWire & 0x7)
				if innerWireType == 4 {
					break
				}
				next, err := skipGenerated(data[start:])
				if err != nil {
					return 0, err
				}
				iNdEx = start + next
			}
			return iNdEx, nil
		case 4:
			return iNdEx, nil
		case 5:
			iNdEx += 4
			return iNdEx, nil
		default:
			return 0, fmt.Errorf("proto: illegal wireType %d", wireType)
		}
	}
	panic("unreachable")
}

var (
	ErrInvalidLengthGenerated = fmt.Errorf("proto: negative length found during unmarshaling")
	ErrIntOverflowGenerated   = fmt.Errorf("proto: integer overflow")
)<|MERGE_RESOLUTION|>--- conflicted
+++ resolved
@@ -23,23 +23,7 @@
 	"github.com/gogo/protobuf/proto"
 )
 
-<<<<<<< HEAD
-// QuantityProto is a struct that is equivalent to Quantity, but intended for
-// protobuf marshalling/unmarshalling. It is generated into a serialization
-// that matches Quantity. Do not use in Go structs.
-//
-// +protobuf=true
-type QuantityProto struct {
-	// The format of the quantity
-	Format Format `protobuf:"bytes,1,opt,name=format,casttype=Format"`
-	// The scale dimension of the value
-	Scale int32 `protobuf:"varint,2,opt,name=scale"`
-	// Bigint is serialized as a raw bytes array
-	Bigint []byte `protobuf:"bytes,3,opt,name=bigint"`
-}
-=======
 var _ proto.Sizer = &Quantity{}
->>>>>>> 28313793
 
 func (m *Quantity) Marshal() (data []byte, err error) {
 	size := m.Size()
