--- conflicted
+++ resolved
@@ -168,12 +168,9 @@
 			Replicas: 1,
 			Selector: &unversioned.LabelSelector{MatchLabels: labels},
 			Template: api.PodTemplateSpec{
-<<<<<<< HEAD
-=======
 				ObjectMeta: api.ObjectMeta{
 					Labels: labels,
 				},
->>>>>>> 28313793
 				Spec: api.PodSpec{
 					Containers: []api.Container{
 						{
