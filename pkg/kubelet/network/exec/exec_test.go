--- conflicted
+++ resolved
@@ -226,11 +226,7 @@
 
 	plug, err := network.InitNetworkPlugin(ProbeNetworkPlugins(testPluginPath), pluginName, nettest.NewFakeHost(nil), componentconfig.HairpinNone, "10.0.0.0/8")
 
-<<<<<<< HEAD
-	err = plug.SetUpPod("podNamespace", "podName", "dockerid2345", "docker")
-=======
-	err = plug.SetUpPod("podNamespace", "podName", kubecontainer.ContainerID{Type: "docker", ID: "dockerid2345"})
->>>>>>> 28313793
+	err = plug.SetUpPod("podNamespace", "podName", kubecontainer.ContainerID{Type: "docker", ID: "dockerid2345"}, "docker")
 	if err != nil {
 		t.Errorf("Expected nil: %v", err)
 	}
@@ -258,11 +254,7 @@
 
 	plug, err := network.InitNetworkPlugin(ProbeNetworkPlugins(testPluginPath), pluginName, nettest.NewFakeHost(nil), componentconfig.HairpinNone, "10.0.0.0/8")
 
-<<<<<<< HEAD
-	err = plug.TearDownPod("podNamespace", "podName", "dockerid2345", "docker")
-=======
-	err = plug.TearDownPod("podNamespace", "podName", kubecontainer.ContainerID{Type: "docker", ID: "dockerid2345"})
->>>>>>> 28313793
+	err = plug.TearDownPod("podNamespace", "podName", kubecontainer.ContainerID{Type: "docker", ID: "dockerid2345"}, "docker")
 	if err != nil {
 		t.Errorf("Expected nil")
 	}
@@ -290,11 +282,7 @@
 
 	plug, err := network.InitNetworkPlugin(ProbeNetworkPlugins(testPluginPath), pluginName, nettest.NewFakeHost(nil), componentconfig.HairpinNone, "10.0.0.0/8")
 
-<<<<<<< HEAD
-	ip, err := plug.Status("namespace", "name", "dockerid2345", "docker")
-=======
-	ip, err := plug.GetPodNetworkStatus("namespace", "name", kubecontainer.ContainerID{Type: "docker", ID: "dockerid2345"})
->>>>>>> 28313793
+	ip, err := plug.GetPodNetworkStatus("namespace", "name", kubecontainer.ContainerID{Type: "docker", ID: "dockerid2345"}, "docker")
 	if err != nil {
 		t.Errorf("Expected nil got %v", err)
 	}
@@ -333,11 +321,7 @@
 		t.Errorf("InitNetworkPlugin() failed: %v", err)
 	}
 
-<<<<<<< HEAD
-	ip, err := plug.Status("namespace", "name", "dockerid2345", "docker")
-=======
-	ip, err := plug.GetPodNetworkStatus("namespace", "name", kubecontainer.ContainerID{Type: "docker", ID: "dockerid2345"})
->>>>>>> 28313793
+	ip, err := plug.GetPodNetworkStatus("namespace", "name", kubecontainer.ContainerID{Type: "docker", ID: "dockerid2345"}, "docker")
 	if err != nil {
 		t.Errorf("Status() failed: %v", err)
 	}
