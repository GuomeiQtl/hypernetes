--- conflicted
+++ resolved
@@ -112,17 +112,8 @@
 	return CNIPluginName
 }
 
-<<<<<<< HEAD
-func (plugin *cniNetworkPlugin) SetUpPod(namespace string, name string, id kubecontainer.DockerID, containerRuntime string) error {
-	runtime, ok := plugin.host.GetRuntime().(*dockertools.DockerManager)
-	if !ok {
-		return fmt.Errorf("CNI execution called on non-docker runtime")
-	}
-	netns, err := runtime.GetNetNS(id.ContainerID())
-=======
-func (plugin *cniNetworkPlugin) SetUpPod(namespace string, name string, id kubecontainer.ContainerID) error {
+func (plugin *cniNetworkPlugin) SetUpPod(namespace string, name string, id kubecontainer.ContainerID, containerRuntime string) error {
 	netnsPath, err := plugin.host.GetRuntime().GetNetNS(id)
->>>>>>> 28313793
 	if err != nil {
 		return fmt.Errorf("CNI failed to retrieve network namespace path: %v", err)
 	}
@@ -136,17 +127,8 @@
 	return err
 }
 
-<<<<<<< HEAD
-func (plugin *cniNetworkPlugin) TearDownPod(namespace string, name string, id kubecontainer.DockerID, containerRuntime string) error {
-	runtime, ok := plugin.host.GetRuntime().(*dockertools.DockerManager)
-	if !ok {
-		return fmt.Errorf("CNI execution called on non-docker runtime")
-	}
-	netns, err := runtime.GetNetNS(id.ContainerID())
-=======
-func (plugin *cniNetworkPlugin) TearDownPod(namespace string, name string, id kubecontainer.ContainerID) error {
+func (plugin *cniNetworkPlugin) TearDownPod(namespace string, name string, id kubecontainer.ContainerID, containerRuntime string) error {
 	netnsPath, err := plugin.host.GetRuntime().GetNetNS(id)
->>>>>>> 28313793
 	if err != nil {
 		return fmt.Errorf("CNI failed to retrieve network namespace path: %v", err)
 	}
@@ -156,17 +138,8 @@
 
 // TODO: Use the addToNetwork function to obtain the IP of the Pod. That will assume idempotent ADD call to the plugin.
 // Also fix the runtime's call to Status function to be done only in the case that the IP is lost, no need to do periodic calls
-<<<<<<< HEAD
-func (plugin *cniNetworkPlugin) Status(namespace string, name string, id kubecontainer.DockerID, containerRuntime string) (*network.PodNetworkStatus, error) {
-	runtime, ok := plugin.host.GetRuntime().(*dockertools.DockerManager)
-	if !ok {
-		return nil, fmt.Errorf("CNI execution called on non-docker runtime")
-	}
-	ipStr, err := runtime.GetContainerIP(string(id), network.DefaultInterfaceName)
-=======
-func (plugin *cniNetworkPlugin) GetPodNetworkStatus(namespace string, name string, id kubecontainer.ContainerID) (*network.PodNetworkStatus, error) {
+func (plugin *cniNetworkPlugin) GetPodNetworkStatus(namespace string, name string, id kubecontainer.ContainerID, containerRuntime string) (*network.PodNetworkStatus, error) {
 	netnsPath, err := plugin.host.GetRuntime().GetNetNS(id)
->>>>>>> 28313793
 	if err != nil {
 		return nil, fmt.Errorf("CNI failed to retrieve network namespace path: %v", err)
 	}
