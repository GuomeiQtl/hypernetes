/*
Copyright 2014 The Kubernetes Authors All rights reserved.

Licensed under the Apache License, Version 2.0 (the "License");
you may not use this file except in compliance with the License.
You may obtain a copy of the License at

    http://www.apache.org/licenses/LICENSE-2.0

Unless required by applicable law or agreed to in writing, software
distributed under the License is distributed on an "AS IS" BASIS,
WITHOUT WARRANTIES OR CONDITIONS OF ANY KIND, either express or implied.
See the License for the specific language governing permissions and
limitations under the License.
*/

package version

// Base version information.
//
// This is the fallback data used when version information from git is not
// provided via go ldflags. It provides an approximation of the Kubernetes
// version for ad-hoc builds (e.g. `go build`) that cannot get the version
// information from git.
//
// If you are looking at these fields in the git tree, they look
// strange. They are modified on the fly by the build process. The
// in-tree values are dummy values used for "git archive", which also
// works for GitHub tar downloads.
//
// When releasing a new Kubernetes version, this file is updated by
// build/mark_new_version.sh to reflect the new version, and then a
// git annotated tag (using format vX.Y where X == Major version and Y
// == Minor version) is created to point to the commit that updates
// pkg/version/base.go
var (
	// TODO: Deprecate gitMajor and gitMinor, use only gitVersion
	// instead. First step in deprecation, keep the fields but make
	// them irrelevant. (Next we'll take it out, which may muck with
	// scripts consuming the kubectl version output - but most of
	// these should be looking at gitVersion already anyways.)
<<<<<<< HEAD
	gitMajor string = "1"  // major version, always numeric
	gitMinor string = "2+" // minor version, numeric possibly followed by "+"
=======
	gitMajor string = "1" // major version, always numeric
	gitMinor string = "3" // minor version, numeric possibly followed by "+"
>>>>>>> 28313793

	// semantic version, dervied by build scripts (see
	// https://github.com/kubernetes/kubernetes/blob/master/docs/design/versioning.md
	// for a detailed discussion of this field)
	//
	// TODO: This field is still called "gitVersion" for legacy
	// reasons. For prerelease versions, the build metadata on the
	// semantic version is a git hash, but the version itself is no
	// longer the direct output of "git describe", but a slight
	// translation to be semver compliant.
<<<<<<< HEAD
	gitVersion   string = "v1.2.1-beta.0+$Format:%h$"
=======
	gitVersion   string = "v1.3.0+$Format:%h$"
>>>>>>> 28313793
	gitCommit    string = "$Format:%H$"    // sha1 from git, output of $(git rev-parse HEAD)
	gitTreeState string = "not a git tree" // state of git tree, either "clean" or "dirty"

	buildDate string = "1970-01-01T00:00:00Z" // build date in ISO8601 format, output of $(date -u +'%Y-%m-%dT%H:%M:%SZ')
)<|MERGE_RESOLUTION|>--- conflicted
+++ resolved
@@ -39,13 +39,8 @@
 	// them irrelevant. (Next we'll take it out, which may muck with
 	// scripts consuming the kubectl version output - but most of
 	// these should be looking at gitVersion already anyways.)
-<<<<<<< HEAD
-	gitMajor string = "1"  // major version, always numeric
-	gitMinor string = "2+" // minor version, numeric possibly followed by "+"
-=======
 	gitMajor string = "1" // major version, always numeric
 	gitMinor string = "3" // minor version, numeric possibly followed by "+"
->>>>>>> 28313793
 
 	// semantic version, dervied by build scripts (see
 	// https://github.com/kubernetes/kubernetes/blob/master/docs/design/versioning.md
@@ -56,11 +51,7 @@
 	// semantic version is a git hash, but the version itself is no
 	// longer the direct output of "git describe", but a slight
 	// translation to be semver compliant.
-<<<<<<< HEAD
-	gitVersion   string = "v1.2.1-beta.0+$Format:%h$"
-=======
 	gitVersion   string = "v1.3.0+$Format:%h$"
->>>>>>> 28313793
 	gitCommit    string = "$Format:%H$"    // sha1 from git, output of $(git rev-parse HEAD)
 	gitTreeState string = "not a git tree" // state of git tree, either "clean" or "dirty"
 
