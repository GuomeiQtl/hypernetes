/*
Copyright 2014 The Kubernetes Authors All rights reserved.

Licensed under the Apache License, Version 2.0 (the "License");
you may not use this file except in compliance with the License.
You may obtain a copy of the License at

    http://www.apache.org/licenses/LICENSE-2.0

Unless required by applicable law or agreed to in writing, software
distributed under the License is distributed on an "AS IS" BASIS,
WITHOUT WARRANTIES OR CONDITIONS OF ANY KIND, either express or implied.
See the License for the specific language governing permissions and
limitations under the License.
*/

package runtime

import (
	"fmt"

	"github.com/golang/glog"

	"k8s.io/kubernetes/pkg/api/meta/metatypes"
	"k8s.io/kubernetes/pkg/api/unversioned"
	"k8s.io/kubernetes/pkg/types"
)

// Note that the types provided in this file are not versioned and are intended to be
// safe to use from within all versions of every API object.

// TypeMeta is shared by all top level objects. The proper way to use it is to inline it in your type,
// like this:
// type MyAwesomeAPIObject struct {
//      runtime.TypeMeta    `json:",inline"`
//      ... // other fields
// }
// func (obj *MyAwesomeAPIObject) SetGroupVersionKind(gvk *unversioned.GroupVersionKind) { unversioned.UpdateTypeMeta(obj,gvk) }; GroupVersionKind() *GroupVersionKind
//
// TypeMeta is provided here for convenience. You may use it directly from this package or define
// your own with the same fields.
//
// +gencopy=true
// +protobuf=true
type TypeMeta struct {
	APIVersion string `json:"apiVersion,omitempty" yaml:"apiVersion,omitempty" protobuf:"bytes,1,opt,name=apiVersion"`
	Kind       string `json:"kind,omitempty" yaml:"kind,omitempty" protobuf:"bytes,2,opt,name=kind"`
}

const (
	ContentTypeJSON string = "application/json"
)

// RawExtension is used to hold extensions in external versions.
//
// To use this, make a field which has RawExtension as its type in your external, versioned
// struct, and Object in your internal struct. You also need to register your
// various plugin types.
//
// // Internal package:
// type MyAPIObject struct {
// 	runtime.TypeMeta `json:",inline"`
//	MyPlugin runtime.Object `json:"myPlugin"`
// }
// type PluginA struct {
//	AOption string `json:"aOption"`
// }
//
// // External package:
// type MyAPIObject struct {
// 	runtime.TypeMeta `json:",inline"`
//	MyPlugin runtime.RawExtension `json:"myPlugin"`
// }
// type PluginA struct {
//	AOption string `json:"aOption"`
// }
//
// // On the wire, the JSON will look something like this:
// {
//	"kind":"MyAPIObject",
//	"apiVersion":"v1",
//	"myPlugin": {
//		"kind":"PluginA",
//		"aOption":"foo",
//	},
// }
//
// So what happens? Decode first uses json or yaml to unmarshal the serialized data into
// your external MyAPIObject. That causes the raw JSON to be stored, but not unpacked.
// The next step is to copy (using pkg/conversion) into the internal struct. The runtime
// package's DefaultScheme has conversion functions installed which will unpack the
// JSON stored in RawExtension, turning it into the correct object type, and storing it
// in the Object. (TODO: In the case where the object is of an unknown type, a
// runtime.Unknown object will be created and stored.)
//
// +gencopy=true
// +protobuf=true
type RawExtension struct {
<<<<<<< HEAD
	// RawJSON is the underlying serialization of this object.
	RawJSON []byte `protobuf:"bytes,1,opt,name=rawJSON"`
=======
	// Raw is the underlying serialization of this object.
	//
	// TODO: Determine how to detect ContentType and ContentEncoding of 'Raw' data.
	Raw []byte `protobuf:"bytes,1,opt,name=raw"`
>>>>>>> 28313793
	// Object can hold a representation of this extension - useful for working with versioned
	// structs.
	Object Object `json:"-"`
}

// Unknown allows api objects with unknown types to be passed-through. This can be used
// to deal with the API objects from a plug-in. Unknown objects still have functioning
// TypeMeta features-- kind, version, etc.
// TODO: Make this object have easy access to field based accessors and settors for
// metadata and field mutatation.
//
// +gencopy=true
// +protobuf=true
type Unknown struct {
	TypeMeta `json:",inline" protobuf:"bytes,1,opt,name=typeMeta"`
<<<<<<< HEAD
	// RawJSON will hold the complete JSON of the object which couldn't be matched
	// with a registered type. Most likely, nothing should be done with this
	// except for passing it through the system.
	RawJSON []byte `protobuf:"bytes,2,opt,name=rawJSON"`
=======
	// Raw will hold the complete serialized object which couldn't be matched
	// with a registered type. Most likely, nothing should be done with this
	// except for passing it through the system.
	Raw []byte `protobuf:"bytes,2,opt,name=raw"`
	// ContentEncoding is encoding used to encode 'Raw' data.
	// Unspecified means no encoding.
	ContentEncoding string `protobuf:"bytes,3,opt,name=contentEncoding"`
	// ContentType  is serialization method used to serialize 'Raw'.
	// Unspecified means ContentTypeJSON.
	ContentType string `protobuf:"bytes,4,opt,name=contentType"`
>>>>>>> 28313793
}

// Unstructured allows objects that do not have Golang structs registered to be manipulated
// generically. This can be used to deal with the API objects from a plug-in. Unstructured
// objects still have functioning TypeMeta features-- kind, version, etc.
// TODO: Make this object have easy access to field based accessors and settors for
// metadata and field mutatation.
type Unstructured struct {
	// Object is a JSON compatible map with string, float, int, []interface{}, or map[string]interface{}
	// children.
	Object map[string]interface{}
}

func getNestedField(obj map[string]interface{}, fields ...string) interface{} {
	var val interface{} = obj
	for _, field := range fields {
		if _, ok := val.(map[string]interface{}); !ok {
			return nil
		}
		val = val.(map[string]interface{})[field]
	}
	return val
}

func getNestedString(obj map[string]interface{}, fields ...string) string {
	if str, ok := getNestedField(obj, fields...).(string); ok {
		return str
	}
	return ""
}

func getNestedSlice(obj map[string]interface{}, fields ...string) []string {
	if m, ok := getNestedField(obj, fields...).([]interface{}); ok {
		strSlice := make([]string, 0, len(m))
		for _, v := range m {
			if str, ok := v.(string); ok {
				strSlice = append(strSlice, str)
			}
		}
		return strSlice
	}
	return nil
}

func getNestedMap(obj map[string]interface{}, fields ...string) map[string]string {
	if m, ok := getNestedField(obj, fields...).(map[string]interface{}); ok {
		strMap := make(map[string]string, len(m))
		for k, v := range m {
			if str, ok := v.(string); ok {
				strMap[k] = str
			}
		}
		return strMap
	}
	return nil
}

func setNestedField(obj map[string]interface{}, value interface{}, fields ...string) {
	m := obj
	if len(fields) > 1 {
		for _, field := range fields[0 : len(fields)-1] {
			if _, ok := m[field].(map[string]interface{}); !ok {
				m[field] = make(map[string]interface{})
			}
			m = m[field].(map[string]interface{})
		}
	}
	m[fields[len(fields)-1]] = value
}

func setNestedSlice(obj map[string]interface{}, value []string, fields ...string) {
	m := make([]interface{}, 0, len(value))
	for _, v := range value {
		m = append(m, v)
	}
	setNestedField(obj, m, fields...)
}

func setNestedMap(obj map[string]interface{}, value map[string]string, fields ...string) {
	m := make(map[string]interface{}, len(value))
	for k, v := range value {
		m[k] = v
	}
	setNestedField(obj, m, fields...)
}

func (u *Unstructured) setNestedField(value interface{}, fields ...string) {
	if u.Object == nil {
		u.Object = make(map[string]interface{})
	}
	setNestedField(u.Object, value, fields...)
}

func (u *Unstructured) setNestedSlice(value []string, fields ...string) {
	if u.Object == nil {
		u.Object = make(map[string]interface{})
	}
	setNestedSlice(u.Object, value, fields...)
}

func (u *Unstructured) setNestedMap(value map[string]string, fields ...string) {
	if u.Object == nil {
		u.Object = make(map[string]interface{})
	}
	setNestedMap(u.Object, value, fields...)
}

func extractOwnerReference(src interface{}) metatypes.OwnerReference {
	v := src.(map[string]interface{})
	controllerPtr, ok := (getNestedField(v, "controller")).(*bool)
	if !ok {
		controllerPtr = nil
	} else {
		if controllerPtr != nil {
			controller := *controllerPtr
			controllerPtr = &controller
		}
	}
	return metatypes.OwnerReference{
		Kind:       getNestedString(v, "kind"),
		Name:       getNestedString(v, "name"),
		APIVersion: getNestedString(v, "apiVersion"),
		UID:        (types.UID)(getNestedString(v, "uid")),
		Controller: controllerPtr,
	}
}

func setOwnerReference(src metatypes.OwnerReference) map[string]interface{} {
	ret := make(map[string]interface{})
	controllerPtr := src.Controller
	if controllerPtr != nil {
		controller := *controllerPtr
		controllerPtr = &controller
	}
	setNestedField(ret, src.Kind, "kind")
	setNestedField(ret, src.Name, "name")
	setNestedField(ret, src.APIVersion, "apiVersion")
	setNestedField(ret, string(src.UID), "uid")
	setNestedField(ret, controllerPtr, "controller")
	return ret
}

func getOwnerReferences(object map[string]interface{}) ([]map[string]interface{}, error) {
	field := getNestedField(object, "metadata", "ownerReferences")
	if field == nil {
		return nil, fmt.Errorf("cannot find field metadata.ownerReferences in %v", object)
	}
	ownerReferences, ok := field.([]map[string]interface{})
	if ok {
		return ownerReferences, nil
	}
	// TODO: This is hacky...
	interfaces, ok := field.([]interface{})
	if !ok {
		return nil, fmt.Errorf("expect metadata.ownerReferences to be a slice in %#v", object)
	}
	ownerReferences = make([]map[string]interface{}, 0, len(interfaces))
	for i := 0; i < len(interfaces); i++ {
		r, ok := interfaces[i].(map[string]interface{})
		if !ok {
			return nil, fmt.Errorf("expect element metadata.ownerReferences to be a map[string]interface{} in %#v", object)
		}
		ownerReferences = append(ownerReferences, r)
	}
	return ownerReferences, nil
}

func (u *Unstructured) GetOwnerReferences() []metatypes.OwnerReference {
	original, err := getOwnerReferences(u.Object)
	if err != nil {
		glog.V(6).Info(err)
		return nil
	}
	ret := make([]metatypes.OwnerReference, 0, len(original))
	for i := 0; i < len(original); i++ {
		ret = append(ret, extractOwnerReference(original[i]))
	}
	return ret
}

func (u *Unstructured) SetOwnerReferences(references []metatypes.OwnerReference) {
	var newReferences = make([]map[string]interface{}, 0, len(references))
	for i := 0; i < len(references); i++ {
		newReferences = append(newReferences, setOwnerReference(references[i]))
	}
	u.setNestedField(newReferences, "metadata", "ownerReferences")
}

func (u *Unstructured) GetAPIVersion() string {
	return getNestedString(u.Object, "apiVersion")
}

func (u *Unstructured) SetAPIVersion(version string) {
	u.setNestedField(version, "apiVersion")
}

func (u *Unstructured) GetKind() string {
	return getNestedString(u.Object, "kind")
}

func (u *Unstructured) SetKind(kind string) {
	u.setNestedField(kind, "kind")
}

func (u *Unstructured) GetNamespace() string {
	return getNestedString(u.Object, "metadata", "namespace")
}

func (u *Unstructured) SetNamespace(namespace string) {
	u.setNestedField(namespace, "metadata", "namespace")
}

func (u *Unstructured) GetName() string {
	return getNestedString(u.Object, "metadata", "name")
}

func (u *Unstructured) SetName(name string) {
	u.setNestedField(name, "metadata", "name")
}

func (u *Unstructured) GetGenerateName() string {
	return getNestedString(u.Object, "metadata", "generateName")
}

func (u *Unstructured) SetGenerateName(name string) {
	u.setNestedField(name, "metadata", "generateName")
}

func (u *Unstructured) GetUID() types.UID {
	return types.UID(getNestedString(u.Object, "metadata", "uid"))
}

func (u *Unstructured) SetUID(uid types.UID) {
	u.setNestedField(string(uid), "metadata", "uid")
}

func (u *Unstructured) GetResourceVersion() string {
	return getNestedString(u.Object, "metadata", "resourceVersion")
}

func (u *Unstructured) SetResourceVersion(version string) {
	u.setNestedField(version, "metadata", "resourceVersion")
}

func (u *Unstructured) GetSelfLink() string {
	return getNestedString(u.Object, "metadata", "selfLink")
}

func (u *Unstructured) SetSelfLink(selfLink string) {
	u.setNestedField(selfLink, "metadata", "selfLink")
}

func (u *Unstructured) GetCreationTimestamp() unversioned.Time {
	var timestamp unversioned.Time
	timestamp.UnmarshalQueryParameter(getNestedString(u.Object, "metadata", "creationTimestamp"))
	return timestamp
}

func (u *Unstructured) SetCreationTimestamp(timestamp unversioned.Time) {
	ts, _ := timestamp.MarshalQueryParameter()
	u.setNestedField(ts, "metadata", "creationTimestamp")
}

func (u *Unstructured) GetDeletionTimestamp() *unversioned.Time {
	var timestamp unversioned.Time
	timestamp.UnmarshalQueryParameter(getNestedString(u.Object, "metadata", "deletionTimestamp"))
	if timestamp.IsZero() {
		return nil
	}
	return &timestamp
}

func (u *Unstructured) SetDeletionTimestamp(timestamp *unversioned.Time) {
	ts, _ := timestamp.MarshalQueryParameter()
	u.setNestedField(ts, "metadata", "deletionTimestamp")
}

func (u *Unstructured) GetLabels() map[string]string {
	return getNestedMap(u.Object, "metadata", "labels")
}

func (u *Unstructured) SetLabels(labels map[string]string) {
	u.setNestedMap(labels, "metadata", "labels")
}

func (u *Unstructured) GetAnnotations() map[string]string {
	return getNestedMap(u.Object, "metadata", "annotations")
}

func (u *Unstructured) SetAnnotations(annotations map[string]string) {
	u.setNestedMap(annotations, "metadata", "annotations")
}

func (u *Unstructured) SetGroupVersionKind(gvk unversioned.GroupVersionKind) {
	u.SetAPIVersion(gvk.GroupVersion().String())
	u.SetKind(gvk.Kind)
}

func (u *Unstructured) GroupVersionKind() unversioned.GroupVersionKind {
	gv, err := unversioned.ParseGroupVersion(u.GetAPIVersion())
	if err != nil {
		return unversioned.GroupVersionKind{}
	}
	gvk := gv.WithKind(u.GetKind())
	return gvk
}

func (u *Unstructured) GetFinalizers() []string {
	return getNestedSlice(u.Object, "metadata", "finalizers")
}

func (u *Unstructured) SetFinalizers(finalizers []string) {
	u.setNestedSlice(finalizers, "metadata", "finalizers")
}

// UnstructuredList allows lists that do not have Golang structs
// registered to be manipulated generically. This can be used to deal
// with the API lists from a plug-in.
type UnstructuredList struct {
	Object map[string]interface{}

	// Items is a list of unstructured objects.
	Items []*Unstructured `json:"items"`
}

func (u *UnstructuredList) setNestedField(value interface{}, fields ...string) {
	if u.Object == nil {
		u.Object = make(map[string]interface{})
	}
	setNestedField(u.Object, value, fields...)
}

func (u *UnstructuredList) GetAPIVersion() string {
	return getNestedString(u.Object, "apiVersion")
}

func (u *UnstructuredList) SetAPIVersion(version string) {
	u.setNestedField(version, "apiVersion")
}

func (u *UnstructuredList) GetKind() string {
	return getNestedString(u.Object, "kind")
}

func (u *UnstructuredList) SetKind(kind string) {
	u.setNestedField(kind, "kind")
}

func (u *UnstructuredList) GetResourceVersion() string {
	return getNestedString(u.Object, "metadata", "resourceVersion")
}

func (u *UnstructuredList) SetResourceVersion(version string) {
	u.setNestedField(version, "metadata", "resourceVersion")
}

func (u *UnstructuredList) GetSelfLink() string {
	return getNestedString(u.Object, "metadata", "selfLink")
}

func (u *UnstructuredList) SetSelfLink(selfLink string) {
	u.setNestedField(selfLink, "metadata", "selfLink")
}

func (u *UnstructuredList) SetGroupVersionKind(gvk unversioned.GroupVersionKind) {
	u.SetAPIVersion(gvk.GroupVersion().String())
	u.SetKind(gvk.Kind)
}

func (u *UnstructuredList) GroupVersionKind() unversioned.GroupVersionKind {
	gv, err := unversioned.ParseGroupVersion(u.GetAPIVersion())
	if err != nil {
		return unversioned.GroupVersionKind{}
	}
	gvk := gv.WithKind(u.GetKind())
	return gvk
}

// VersionedObjects is used by Decoders to give callers a way to access all versions
// of an object during the decoding process.
type VersionedObjects struct {
	// Objects is the set of objects retrieved during decoding, in order of conversion.
	// The 0 index is the object as serialized on the wire. If conversion has occurred,
	// other objects may be present. The right most object is the same as would be returned
	// by a normal Decode call.
	Objects []Object
}<|MERGE_RESOLUTION|>--- conflicted
+++ resolved
@@ -96,15 +96,10 @@
 // +gencopy=true
 // +protobuf=true
 type RawExtension struct {
-<<<<<<< HEAD
-	// RawJSON is the underlying serialization of this object.
-	RawJSON []byte `protobuf:"bytes,1,opt,name=rawJSON"`
-=======
 	// Raw is the underlying serialization of this object.
 	//
 	// TODO: Determine how to detect ContentType and ContentEncoding of 'Raw' data.
 	Raw []byte `protobuf:"bytes,1,opt,name=raw"`
->>>>>>> 28313793
 	// Object can hold a representation of this extension - useful for working with versioned
 	// structs.
 	Object Object `json:"-"`
@@ -120,12 +115,6 @@
 // +protobuf=true
 type Unknown struct {
 	TypeMeta `json:",inline" protobuf:"bytes,1,opt,name=typeMeta"`
-<<<<<<< HEAD
-	// RawJSON will hold the complete JSON of the object which couldn't be matched
-	// with a registered type. Most likely, nothing should be done with this
-	// except for passing it through the system.
-	RawJSON []byte `protobuf:"bytes,2,opt,name=rawJSON"`
-=======
 	// Raw will hold the complete serialized object which couldn't be matched
 	// with a registered type. Most likely, nothing should be done with this
 	// except for passing it through the system.
@@ -136,7 +125,6 @@
 	// ContentType  is serialization method used to serialize 'Raw'.
 	// Unspecified means ContentTypeJSON.
 	ContentType string `protobuf:"bytes,4,opt,name=contentType"`
->>>>>>> 28313793
 }
 
 // Unstructured allows objects that do not have Golang structs registered to be manipulated
