/*
Copyright 2015 The Kubernetes Authors All rights reserved.

Licensed under the Apache License, Version 2.0 (the "License");
you may not use this file except in compliance with the License.
You may obtain a copy of the License at

    http://www.apache.org/licenses/LICENSE-2.0

Unless required by applicable law or agreed to in writing, software
distributed under the License is distributed on an "AS IS" BASIS,
WITHOUT WARRANTIES OR CONDITIONS OF ANY KIND, either express or implied.
See the License for the specific language governing permissions and
limitations under the License.
*/

package v1alpha1

import "k8s.io/kubernetes/pkg/api/unversioned"

type KubeProxyConfiguration struct {
	unversioned.TypeMeta

	// bindAddress is the IP address for the proxy server to serve on (set to 0.0.0.0
	// for all interfaces)
	BindAddress string `json:"bindAddress"`
<<<<<<< HEAD
	// disableHyperInternalService disables haproxy proxy in Hyper Pod
	DisableHyperInternalService bool `json:"DisableHyperInternalService"`
=======
	// clusterCIDR is the CIDR range of the pods in the cluster. It is used to
	// bridge traffic coming from outside of the cluster. If not provided,
	// no off-cluster bridging will be performed.
	ClusterCIDR string `json:"clusterCIDR"`
>>>>>>> 28313793
	// healthzBindAddress is the IP address for the health check server to serve on,
	// defaulting to 127.0.0.1 (set to 0.0.0.0 for all interfaces)
	HealthzBindAddress string `json:"healthzBindAddress"`
	// healthzPort is the port to bind the health check server. Use 0 to disable.
	HealthzPort int32 `json:"healthzPort"`
	// hostnameOverride, if non-empty, will be used as the identity instead of the actual hostname.
	HostnameOverride string `json:"hostnameOverride"`
	// iptablesMasqueradeBit is the bit of the iptables fwmark space to use for SNAT if using
	// the pure iptables proxy mode. Values must be within the range [0, 31].
	IPTablesMasqueradeBit *int32 `json:"iptablesMasqueradeBit"`
	// iptablesSyncPeriod is the period that iptables rules are refreshed (e.g. '5s', '1m',
	// '2h22m').  Must be greater than 0.
	IPTablesSyncPeriod unversioned.Duration `json:"iptablesSyncPeriodSeconds"`
	// kubeconfigPath is the path to the kubeconfig file with authorization information (the
	// master location is set by the master flag).
	KubeconfigPath string `json:"kubeconfigPath"`
	// masqueradeAll tells kube-proxy to SNAT everything if using the pure iptables proxy mode.
	MasqueradeAll bool `json:"masqueradeAll"`
	// master is the address of the Kubernetes API server (overrides any value in kubeconfig)
	Master string `json:"master"`
	// oomScoreAdj is the oom-score-adj value for kube-proxy process. Values must be within
	// the range [-1000, 1000]
	OOMScoreAdj *int32 `json:"oomScoreAdj"`
	// mode specifies which proxy mode to use.
	Mode ProxyMode `json:"mode"`
	// portRange is the range of host ports (beginPort-endPort, inclusive) that may be consumed
	// in order to proxy service traffic. If unspecified (0-0) then ports will be randomly chosen.
	PortRange string `json:"portRange"`
	// resourceContainer is the bsolute name of the resource-only container to create and run
	// the Kube-proxy in (Default: /kube-proxy).
	ResourceContainer string `json:"resourceContainer"`
	// udpIdleTimeout is how long an idle UDP connection will be kept open (e.g. '250ms', '2s').
	// Must be greater than 0. Only applicable for proxyMode=userspace.
	UDPIdleTimeout unversioned.Duration `json:"udpTimeoutMilliseconds"`
	// conntrackMax is the maximum number of NAT connections to track (0 to leave as-is)")
	ConntrackMax int32 `json:"conntrackMax"`
	// conntrackTCPEstablishedTimeout is how long an idle UDP connection will be kept open
	// (e.g. '250ms', '2s').  Must be greater than 0. Only applicable for proxyMode is Userspace
	ConntrackTCPEstablishedTimeout unversioned.Duration `json:"conntrackTCPEstablishedTimeout"`
}

// Currently two modes of proxying are available: 'userspace' (older, stable) or 'iptables'
// (experimental). If blank, look at the Node object on the Kubernetes API and respect the
// 'net.experimental.kubernetes.io/proxy-mode' annotation if provided.  Otherwise use the
// best-available proxy (currently userspace, but may change in future versions).  If the
// iptables proxy is selected, regardless of how, but the system's kernel or iptables
// versions are insufficient, this always falls back to the userspace proxy.
type ProxyMode string

const (
	ProxyModeUserspace ProxyMode = "userspace"
	ProxyModeIPTables  ProxyMode = "iptables"
)

type KubeSchedulerConfiguration struct {
	unversioned.TypeMeta

	// port is the port that the scheduler's http service runs on.
	Port int `json:"port"`
	// address is the IP address to serve on.
	Address string `json:"address"`
	// algorithmProvider is the scheduling algorithm provider to use.
	AlgorithmProvider string `json:"algorithmProvider"`
	// policyConfigFile is the filepath to the scheduler policy configuration.
	PolicyConfigFile string `json:"policyConfigFile"`
	// enableProfiling enables profiling via web interface.
	EnableProfiling *bool `json:"enableProfiling"`
	// contentType is contentType of requests sent to apiserver.
	ContentType string `json:"contentType"`
	// kubeAPIQPS is the QPS to use while talking with kubernetes apiserver.
	KubeAPIQPS float32 `json:"kubeAPIQPS"`
	// kubeAPIBurst is the QPS burst to use while talking with kubernetes apiserver.
	KubeAPIBurst int `json:"kubeAPIBurst"`
	// schedulerName is name of the scheduler, used to select which pods
	// will be processed by this scheduler, based on pod's annotation with
	// key 'scheduler.alpha.kubernetes.io/name'.
	SchedulerName string `json:"schedulerName"`
	// RequiredDuringScheduling affinity is not symmetric, but there is an implicit PreferredDuringScheduling affinity rule
	// corresponding to every RequiredDuringScheduling affinity rule.
	// HardPodAffinitySymmetricWeight represents the weight of implicit PreferredDuringScheduling affinity rule, in the range 0-100.
	HardPodAffinitySymmetricWeight int `json:"hardPodAffinitySymmetricWeight"`
	// Indicate the "all topologies" set for empty topologyKey when it's used for PreferredDuringScheduling pod anti-affinity.
	FailureDomains string `json:"failureDomains"`
	// leaderElection defines the configuration of leader election client.
	LeaderElection LeaderElectionConfiguration `json:"leaderElection"`
}

// LeaderElectionConfiguration defines the configuration of leader election
// clients for components that can run with leader election enabled.
type LeaderElectionConfiguration struct {
	// leaderElect enables a leader election client to gain leadership
	// before executing the main loop. Enable this when running replicated
	// components for high availability.
	LeaderElect *bool `json:"leaderElect"`
	// leaseDuration is the duration that non-leader candidates will wait
	// after observing a leadership renewal until attempting to acquire
	// leadership of a led but unrenewed leader slot. This is effectively the
	// maximum duration that a leader can be stopped before it is replaced
	// by another candidate. This is only applicable if leader election is
	// enabled.
	LeaseDuration unversioned.Duration `json:"leaseDuration"`
	// renewDeadline is the interval between attempts by the acting master to
	// renew a leadership slot before it stops leading. This must be less
	// than or equal to the lease duration. This is only applicable if leader
	// election is enabled.
	RenewDeadline unversioned.Duration `json:"renewDeadline"`
	// retryPeriod is the duration the clients should wait between attempting
	// acquisition and renewal of a leadership. This is only applicable if
	// leader election is enabled.
	RetryPeriod unversioned.Duration `json:"retryPeriod"`
}<|MERGE_RESOLUTION|>--- conflicted
+++ resolved
@@ -24,15 +24,10 @@
 	// bindAddress is the IP address for the proxy server to serve on (set to 0.0.0.0
 	// for all interfaces)
 	BindAddress string `json:"bindAddress"`
-<<<<<<< HEAD
-	// disableHyperInternalService disables haproxy proxy in Hyper Pod
-	DisableHyperInternalService bool `json:"DisableHyperInternalService"`
-=======
 	// clusterCIDR is the CIDR range of the pods in the cluster. It is used to
 	// bridge traffic coming from outside of the cluster. If not provided,
 	// no off-cluster bridging will be performed.
 	ClusterCIDR string `json:"clusterCIDR"`
->>>>>>> 28313793
 	// healthzBindAddress is the IP address for the health check server to serve on,
 	// defaulting to 127.0.0.1 (set to 0.0.0.0 for all interfaces)
 	HealthzBindAddress string `json:"healthzBindAddress"`
