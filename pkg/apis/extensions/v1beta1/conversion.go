--- conflicted
+++ resolved
@@ -33,11 +33,6 @@
 func addConversionFuncs(scheme *runtime.Scheme) {
 	// Add non-generated conversion functions
 	err := scheme.AddConversionFuncs(
-<<<<<<< HEAD
-		Convert_api_PodSpec_To_v1_PodSpec,
-		Convert_v1_PodSpec_To_api_PodSpec,
-=======
->>>>>>> 28313793
 		Convert_extensions_ScaleStatus_To_v1beta1_ScaleStatus,
 		Convert_v1beta1_ScaleStatus_To_extensions_ScaleStatus,
 		Convert_extensions_DeploymentSpec_To_v1beta1_DeploymentSpec,
@@ -95,6 +90,9 @@
 }
 
 func Convert_extensions_ScaleStatus_To_v1beta1_ScaleStatus(in *extensions.ScaleStatus, out *ScaleStatus, s conversion.Scope) error {
+	if defaulting, found := s.DefaultingInterface(reflect.TypeOf(*in)); found {
+		defaulting.(func(*extensions.ScaleStatus))(in)
+	}
 	out.Replicas = int32(in.Replicas)
 
 	out.Selector = nil
@@ -114,7 +112,10 @@
 }
 
 func Convert_v1beta1_ScaleStatus_To_extensions_ScaleStatus(in *ScaleStatus, out *extensions.ScaleStatus, s conversion.Scope) error {
-	out.Replicas = in.Replicas
+	if defaulting, found := s.DefaultingInterface(reflect.TypeOf(*in)); found {
+		defaulting.(func(*ScaleStatus))(in)
+	}
+	out.Replicas = int(in.Replicas)
 
 	// Normally when 2 fields map to the same internal value we favor the old field, since
 	// old clients can't be expected to know about new fields but clients that know about the
@@ -140,58 +141,6 @@
 	return nil
 }
 
-func Convert_extensions_ScaleStatus_To_v1beta1_ScaleStatus(in *extensions.ScaleStatus, out *ScaleStatus, s conversion.Scope) error {
-	if defaulting, found := s.DefaultingInterface(reflect.TypeOf(*in)); found {
-		defaulting.(func(*extensions.ScaleStatus))(in)
-	}
-	out.Replicas = int32(in.Replicas)
-
-	out.Selector = nil
-	out.TargetSelector = ""
-	if in.Selector != nil {
-		if in.Selector.MatchExpressions == nil || len(in.Selector.MatchExpressions) == 0 {
-			out.Selector = in.Selector.MatchLabels
-		}
-
-		selector, err := unversioned.LabelSelectorAsSelector(in.Selector)
-		if err != nil {
-			return fmt.Errorf("invalid label selector: %v", err)
-		}
-		out.TargetSelector = selector.String()
-	}
-	return nil
-}
-
-func Convert_v1beta1_ScaleStatus_To_extensions_ScaleStatus(in *ScaleStatus, out *extensions.ScaleStatus, s conversion.Scope) error {
-	if defaulting, found := s.DefaultingInterface(reflect.TypeOf(*in)); found {
-		defaulting.(func(*ScaleStatus))(in)
-	}
-	out.Replicas = int(in.Replicas)
-
-	// Normally when 2 fields map to the same internal value we favor the old field, since
-	// old clients can't be expected to know about new fields but clients that know about the
-	// new field can be expected to know about the old field (though that's not quite true, due
-	// to kubectl apply). However, these fields are readonly, so any non-nil value should work.
-	if in.TargetSelector != "" {
-		labelSelector, err := unversioned.ParseToLabelSelector(in.TargetSelector)
-		if err != nil {
-			out.Selector = nil
-			return fmt.Errorf("failed to parse target selector: %v", err)
-		}
-		out.Selector = labelSelector
-	} else if in.Selector != nil {
-		out.Selector = new(unversioned.LabelSelector)
-		selector := make(map[string]string)
-		for key, val := range in.Selector {
-			selector[key] = val
-		}
-		out.Selector.MatchLabels = selector
-	} else {
-		out.Selector = nil
-	}
-	return nil
-}
-
 func Convert_extensions_DeploymentSpec_To_v1beta1_DeploymentSpec(in *extensions.DeploymentSpec, out *DeploymentSpec, s conversion.Scope) error {
 	out.Replicas = &in.Replicas
 	if in.Selector != nil {
