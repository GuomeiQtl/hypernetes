/*
Copyright 2014 The Kubernetes Authors All rights reserved.

Licensed under the Apache License, Version 2.0 (the "License");
you may not use this file except in compliance with the License.
You may obtain a copy of the License at

    http://www.apache.org/licenses/LICENSE-2.0

Unless required by applicable law or agreed to in writing, software
distributed under the License is distributed on an "AS IS" BASIS,
WITHOUT WARRANTIES OR CONDITIONS OF ANY KIND, either express or implied.
See the License for the specific language governing permissions and
limitations under the License.
*/

package validation

import (
	"fmt"
	"strings"
	"testing"

	"k8s.io/kubernetes/pkg/api"
	"k8s.io/kubernetes/pkg/api/unversioned"
	"k8s.io/kubernetes/pkg/apis/extensions"
	psputil "k8s.io/kubernetes/pkg/security/podsecuritypolicy/util"
	"k8s.io/kubernetes/pkg/util/intstr"
	"k8s.io/kubernetes/pkg/util/validation/field"
)

func TestValidateDaemonSetStatusUpdate(t *testing.T) {
	type dsUpdateTest struct {
		old    extensions.DaemonSet
		update extensions.DaemonSet
	}

	successCases := []dsUpdateTest{
		{
			old: extensions.DaemonSet{
				ObjectMeta: api.ObjectMeta{Name: "abc", Namespace: api.NamespaceDefault},
				Status: extensions.DaemonSetStatus{
					CurrentNumberScheduled: 1,
					NumberMisscheduled:     2,
					DesiredNumberScheduled: 3,
				},
			},
			update: extensions.DaemonSet{
				ObjectMeta: api.ObjectMeta{Name: "abc", Namespace: api.NamespaceDefault},
				Status: extensions.DaemonSetStatus{
					CurrentNumberScheduled: 1,
					NumberMisscheduled:     1,
					DesiredNumberScheduled: 3,
				},
			},
		},
	}

	for _, successCase := range successCases {
		successCase.old.ObjectMeta.ResourceVersion = "1"
		successCase.update.ObjectMeta.ResourceVersion = "1"
		if errs := ValidateDaemonSetStatusUpdate(&successCase.update, &successCase.old); len(errs) != 0 {
			t.Errorf("expected success: %v", errs)
		}
	}
	errorCases := map[string]dsUpdateTest{
		"negative values": {
			old: extensions.DaemonSet{
				ObjectMeta: api.ObjectMeta{
					Name:            "abc",
					Namespace:       api.NamespaceDefault,
					ResourceVersion: "10",
				},
				Status: extensions.DaemonSetStatus{
					CurrentNumberScheduled: 1,
					NumberMisscheduled:     2,
					DesiredNumberScheduled: 3,
				},
			},
			update: extensions.DaemonSet{
				ObjectMeta: api.ObjectMeta{
					Name:            "abc",
					Namespace:       api.NamespaceDefault,
					ResourceVersion: "10",
				},
				Status: extensions.DaemonSetStatus{
					CurrentNumberScheduled: -1,
					NumberMisscheduled:     -1,
					DesiredNumberScheduled: -3,
				},
			},
		},
	}

	for testName, errorCase := range errorCases {
		if errs := ValidateDaemonSetStatusUpdate(&errorCase.update, &errorCase.old); len(errs) == 0 {
			t.Errorf("expected failure: %s", testName)
		}
	}
}

func TestValidateDaemonSetUpdate(t *testing.T) {
	validSelector := map[string]string{"a": "b"}
	validSelector2 := map[string]string{"c": "d"}
	invalidSelector := map[string]string{"NoUppercaseOrSpecialCharsLike=Equals": "b"}

	validPodSpecAbc := api.PodSpec{
		RestartPolicy: api.RestartPolicyAlways,
		DNSPolicy:     api.DNSClusterFirst,
		Containers:    []api.Container{{Name: "abc", Image: "image", ImagePullPolicy: "IfNotPresent"}},
	}
	validPodSpecDef := api.PodSpec{
		RestartPolicy: api.RestartPolicyAlways,
		DNSPolicy:     api.DNSClusterFirst,
		Containers:    []api.Container{{Name: "def", Image: "image", ImagePullPolicy: "IfNotPresent"}},
	}
	validPodSpecNodeSelector := api.PodSpec{
		NodeSelector:  validSelector,
		NodeName:      "xyz",
		RestartPolicy: api.RestartPolicyAlways,
		DNSPolicy:     api.DNSClusterFirst,
		Containers:    []api.Container{{Name: "abc", Image: "image", ImagePullPolicy: "IfNotPresent"}},
	}
	validPodSpecVolume := api.PodSpec{
		Volumes:       []api.Volume{{Name: "gcepd", VolumeSource: api.VolumeSource{GCEPersistentDisk: &api.GCEPersistentDiskVolumeSource{PDName: "my-PD", FSType: "ext4", Partition: 1, ReadOnly: false}}}},
		RestartPolicy: api.RestartPolicyAlways,
		DNSPolicy:     api.DNSClusterFirst,
		Containers:    []api.Container{{Name: "abc", Image: "image", ImagePullPolicy: "IfNotPresent"}},
	}

	validPodTemplateAbc := api.PodTemplate{
		Template: api.PodTemplateSpec{
			ObjectMeta: api.ObjectMeta{
				Labels: validSelector,
			},
			Spec: validPodSpecAbc,
		},
	}
	validPodTemplateNodeSelector := api.PodTemplate{
		Template: api.PodTemplateSpec{
			ObjectMeta: api.ObjectMeta{
				Labels: validSelector,
			},
			Spec: validPodSpecNodeSelector,
		},
	}
	validPodTemplateAbc2 := api.PodTemplate{
		Template: api.PodTemplateSpec{
			ObjectMeta: api.ObjectMeta{
				Labels: validSelector2,
			},
			Spec: validPodSpecAbc,
		},
	}
	validPodTemplateDef := api.PodTemplate{
		Template: api.PodTemplateSpec{
			ObjectMeta: api.ObjectMeta{
				Labels: validSelector2,
			},
			Spec: validPodSpecDef,
		},
	}
	invalidPodTemplate := api.PodTemplate{
		Template: api.PodTemplateSpec{
			Spec: api.PodSpec{
				RestartPolicy: api.RestartPolicyAlways,
				DNSPolicy:     api.DNSClusterFirst,
			},
			ObjectMeta: api.ObjectMeta{
				Labels: invalidSelector,
			},
		},
	}
	readWriteVolumePodTemplate := api.PodTemplate{
		Template: api.PodTemplateSpec{
			ObjectMeta: api.ObjectMeta{
				Labels: validSelector,
			},
			Spec: validPodSpecVolume,
		},
	}

	type dsUpdateTest struct {
		old    extensions.DaemonSet
		update extensions.DaemonSet
	}
	successCases := []dsUpdateTest{
		{
			old: extensions.DaemonSet{
				ObjectMeta: api.ObjectMeta{Name: "abc", Namespace: api.NamespaceDefault},
				Spec: extensions.DaemonSetSpec{
					Selector: &unversioned.LabelSelector{MatchLabels: validSelector},
					Template: validPodTemplateAbc.Template,
				},
			},
			update: extensions.DaemonSet{
				ObjectMeta: api.ObjectMeta{Name: "abc", Namespace: api.NamespaceDefault},
				Spec: extensions.DaemonSetSpec{
					Selector: &unversioned.LabelSelector{MatchLabels: validSelector},
					Template: validPodTemplateAbc.Template,
				},
			},
		},
		{
			old: extensions.DaemonSet{
				ObjectMeta: api.ObjectMeta{Name: "abc", Namespace: api.NamespaceDefault},
				Spec: extensions.DaemonSetSpec{
					Selector: &unversioned.LabelSelector{MatchLabels: validSelector},
					Template: validPodTemplateAbc.Template,
				},
			},
			update: extensions.DaemonSet{
				ObjectMeta: api.ObjectMeta{Name: "abc", Namespace: api.NamespaceDefault},
				Spec: extensions.DaemonSetSpec{
					Selector: &unversioned.LabelSelector{MatchLabels: validSelector2},
					Template: validPodTemplateAbc2.Template,
				},
			},
		},
		{
			old: extensions.DaemonSet{
				ObjectMeta: api.ObjectMeta{Name: "abc", Namespace: api.NamespaceDefault},
				Spec: extensions.DaemonSetSpec{
					Selector: &unversioned.LabelSelector{MatchLabels: validSelector},
					Template: validPodTemplateAbc.Template,
				},
			},
			update: extensions.DaemonSet{
				ObjectMeta: api.ObjectMeta{Name: "abc", Namespace: api.NamespaceDefault},
				Spec: extensions.DaemonSetSpec{
					Selector: &unversioned.LabelSelector{MatchLabels: validSelector},
					Template: validPodTemplateNodeSelector.Template,
				},
			},
		},
	}
	for _, successCase := range successCases {
		successCase.old.ObjectMeta.ResourceVersion = "1"
		successCase.update.ObjectMeta.ResourceVersion = "1"
		if errs := ValidateDaemonSetUpdate(&successCase.update, &successCase.old); len(errs) != 0 {
			t.Errorf("expected success: %v", errs)
		}
	}
	errorCases := map[string]dsUpdateTest{
		"change daemon name": {
			old: extensions.DaemonSet{
				ObjectMeta: api.ObjectMeta{Name: "", Namespace: api.NamespaceDefault},
				Spec: extensions.DaemonSetSpec{
					Selector: &unversioned.LabelSelector{MatchLabels: validSelector},
					Template: validPodTemplateAbc.Template,
				},
			},
			update: extensions.DaemonSet{
				ObjectMeta: api.ObjectMeta{Name: "abc", Namespace: api.NamespaceDefault},
				Spec: extensions.DaemonSetSpec{
					Selector: &unversioned.LabelSelector{MatchLabels: validSelector},
					Template: validPodTemplateAbc.Template,
				},
			},
		},
		"invalid selector": {
			old: extensions.DaemonSet{
				ObjectMeta: api.ObjectMeta{Name: "", Namespace: api.NamespaceDefault},
				Spec: extensions.DaemonSetSpec{
					Selector: &unversioned.LabelSelector{MatchLabels: validSelector},
					Template: validPodTemplateAbc.Template,
				},
			},
			update: extensions.DaemonSet{
				ObjectMeta: api.ObjectMeta{Name: "abc", Namespace: api.NamespaceDefault},
				Spec: extensions.DaemonSetSpec{
					Selector: &unversioned.LabelSelector{MatchLabels: invalidSelector},
					Template: validPodTemplateAbc.Template,
				},
			},
		},
		"invalid pod": {
			old: extensions.DaemonSet{
				ObjectMeta: api.ObjectMeta{Name: "", Namespace: api.NamespaceDefault},
				Spec: extensions.DaemonSetSpec{
					Selector: &unversioned.LabelSelector{MatchLabels: validSelector},
					Template: validPodTemplateAbc.Template,
				},
			},
			update: extensions.DaemonSet{
				ObjectMeta: api.ObjectMeta{Name: "abc", Namespace: api.NamespaceDefault},
				Spec: extensions.DaemonSetSpec{
					Selector: &unversioned.LabelSelector{MatchLabels: validSelector},
					Template: invalidPodTemplate.Template,
				},
			},
		},
		"change container image": {
			old: extensions.DaemonSet{
				ObjectMeta: api.ObjectMeta{Name: "", Namespace: api.NamespaceDefault},
				Spec: extensions.DaemonSetSpec{
					Selector: &unversioned.LabelSelector{MatchLabels: validSelector},
					Template: validPodTemplateAbc.Template,
				},
			},
			update: extensions.DaemonSet{
				ObjectMeta: api.ObjectMeta{Name: "abc", Namespace: api.NamespaceDefault},
				Spec: extensions.DaemonSetSpec{
					Selector: &unversioned.LabelSelector{MatchLabels: validSelector},
					Template: validPodTemplateDef.Template,
				},
			},
		},
		"read-write volume": {
			old: extensions.DaemonSet{
				ObjectMeta: api.ObjectMeta{Name: "", Namespace: api.NamespaceDefault},
				Spec: extensions.DaemonSetSpec{
					Selector: &unversioned.LabelSelector{MatchLabels: validSelector},
					Template: validPodTemplateAbc.Template,
				},
			},
			update: extensions.DaemonSet{
				ObjectMeta: api.ObjectMeta{Name: "abc", Namespace: api.NamespaceDefault},
				Spec: extensions.DaemonSetSpec{
					Selector: &unversioned.LabelSelector{MatchLabels: validSelector},
					Template: readWriteVolumePodTemplate.Template,
				},
			},
		},
		"invalid update strategy": {
			old: extensions.DaemonSet{
				ObjectMeta: api.ObjectMeta{Name: "", Namespace: api.NamespaceDefault},
				Spec: extensions.DaemonSetSpec{
					Selector: &unversioned.LabelSelector{MatchLabels: validSelector},
					Template: validPodTemplateAbc.Template,
				},
			},
			update: extensions.DaemonSet{
				ObjectMeta: api.ObjectMeta{Name: "abc", Namespace: api.NamespaceDefault},
				Spec: extensions.DaemonSetSpec{
					Selector: &unversioned.LabelSelector{MatchLabels: invalidSelector},
					Template: validPodTemplateAbc.Template,
				},
			},
		},
	}
	for testName, errorCase := range errorCases {
		if errs := ValidateDaemonSetUpdate(&errorCase.update, &errorCase.old); len(errs) == 0 {
			t.Errorf("expected failure: %s", testName)
		}
	}
}

func TestValidateDaemonSet(t *testing.T) {
	validSelector := map[string]string{"a": "b"}
	validPodTemplate := api.PodTemplate{
		Template: api.PodTemplateSpec{
			ObjectMeta: api.ObjectMeta{
				Labels: validSelector,
			},
			Spec: api.PodSpec{
				RestartPolicy: api.RestartPolicyAlways,
				DNSPolicy:     api.DNSClusterFirst,
				Containers:    []api.Container{{Name: "abc", Image: "image", ImagePullPolicy: "IfNotPresent"}},
			},
		},
	}
	invalidSelector := map[string]string{"NoUppercaseOrSpecialCharsLike=Equals": "b"}
	invalidPodTemplate := api.PodTemplate{
		Template: api.PodTemplateSpec{
			Spec: api.PodSpec{
				RestartPolicy: api.RestartPolicyAlways,
				DNSPolicy:     api.DNSClusterFirst,
			},
			ObjectMeta: api.ObjectMeta{
				Labels: invalidSelector,
			},
		},
	}
	successCases := []extensions.DaemonSet{
		{
			ObjectMeta: api.ObjectMeta{Name: "abc", Namespace: api.NamespaceDefault},
			Spec: extensions.DaemonSetSpec{
				Selector: &unversioned.LabelSelector{MatchLabels: validSelector},
				Template: validPodTemplate.Template,
			},
		},
		{
			ObjectMeta: api.ObjectMeta{Name: "abc-123", Namespace: api.NamespaceDefault},
			Spec: extensions.DaemonSetSpec{
				Selector: &unversioned.LabelSelector{MatchLabels: validSelector},
				Template: validPodTemplate.Template,
			},
		},
	}
	for _, successCase := range successCases {
		if errs := ValidateDaemonSet(&successCase); len(errs) != 0 {
			t.Errorf("expected success: %v", errs)
		}
	}

	errorCases := map[string]extensions.DaemonSet{
		"zero-length ID": {
			ObjectMeta: api.ObjectMeta{Name: "", Namespace: api.NamespaceDefault},
			Spec: extensions.DaemonSetSpec{
				Selector: &unversioned.LabelSelector{MatchLabels: validSelector},
				Template: validPodTemplate.Template,
			},
		},
		"missing-namespace": {
			ObjectMeta: api.ObjectMeta{Name: "abc-123"},
			Spec: extensions.DaemonSetSpec{
				Selector: &unversioned.LabelSelector{MatchLabels: validSelector},
				Template: validPodTemplate.Template,
			},
		},
		"nil selector": {
			ObjectMeta: api.ObjectMeta{Name: "abc", Namespace: api.NamespaceDefault},
			Spec: extensions.DaemonSetSpec{
				Template: validPodTemplate.Template,
			},
		},
		"empty selector": {
			ObjectMeta: api.ObjectMeta{Name: "abc", Namespace: api.NamespaceDefault},
			Spec: extensions.DaemonSetSpec{
				Selector: &unversioned.LabelSelector{},
				Template: validPodTemplate.Template,
			},
		},
		"selector_doesnt_match": {
			ObjectMeta: api.ObjectMeta{Name: "abc", Namespace: api.NamespaceDefault},
			Spec: extensions.DaemonSetSpec{
				Selector: &unversioned.LabelSelector{MatchLabels: map[string]string{"foo": "bar"}},
				Template: validPodTemplate.Template,
			},
		},
		"invalid template": {
			ObjectMeta: api.ObjectMeta{Name: "abc", Namespace: api.NamespaceDefault},
			Spec: extensions.DaemonSetSpec{
				Selector: &unversioned.LabelSelector{MatchLabels: validSelector},
			},
		},
		"invalid_label": {
			ObjectMeta: api.ObjectMeta{
				Name:      "abc-123",
				Namespace: api.NamespaceDefault,
				Labels: map[string]string{
					"NoUppercaseOrSpecialCharsLike=Equals": "bar",
				},
			},
			Spec: extensions.DaemonSetSpec{
				Selector: &unversioned.LabelSelector{MatchLabels: validSelector},
				Template: validPodTemplate.Template,
			},
		},
		"invalid_label 2": {
			ObjectMeta: api.ObjectMeta{
				Name:      "abc-123",
				Namespace: api.NamespaceDefault,
				Labels: map[string]string{
					"NoUppercaseOrSpecialCharsLike=Equals": "bar",
				},
			},
			Spec: extensions.DaemonSetSpec{
				Template: invalidPodTemplate.Template,
			},
		},
		"invalid_annotation": {
			ObjectMeta: api.ObjectMeta{
				Name:      "abc-123",
				Namespace: api.NamespaceDefault,
				Annotations: map[string]string{
					"NoUppercaseOrSpecialCharsLike=Equals": "bar",
				},
			},
			Spec: extensions.DaemonSetSpec{
				Selector: &unversioned.LabelSelector{MatchLabels: validSelector},
				Template: validPodTemplate.Template,
			},
		},
		"invalid restart policy 1": {
			ObjectMeta: api.ObjectMeta{
				Name:      "abc-123",
				Namespace: api.NamespaceDefault,
			},
			Spec: extensions.DaemonSetSpec{
				Selector: &unversioned.LabelSelector{MatchLabels: validSelector},
				Template: api.PodTemplateSpec{
					Spec: api.PodSpec{
						RestartPolicy: api.RestartPolicyOnFailure,
						DNSPolicy:     api.DNSClusterFirst,
						Containers:    []api.Container{{Name: "ctr", Image: "image", ImagePullPolicy: "IfNotPresent"}},
					},
					ObjectMeta: api.ObjectMeta{
						Labels: validSelector,
					},
				},
			},
		},
		"invalid restart policy 2": {
			ObjectMeta: api.ObjectMeta{
				Name:      "abc-123",
				Namespace: api.NamespaceDefault,
			},
			Spec: extensions.DaemonSetSpec{
				Selector: &unversioned.LabelSelector{MatchLabels: validSelector},
				Template: api.PodTemplateSpec{
					Spec: api.PodSpec{
						RestartPolicy: api.RestartPolicyNever,
						DNSPolicy:     api.DNSClusterFirst,
						Containers:    []api.Container{{Name: "ctr", Image: "image", ImagePullPolicy: "IfNotPresent"}},
					},
					ObjectMeta: api.ObjectMeta{
						Labels: validSelector,
					},
				},
			},
		},
	}
	for k, v := range errorCases {
		errs := ValidateDaemonSet(&v)
		if len(errs) == 0 {
			t.Errorf("expected failure for %s", k)
		}
		for i := range errs {
			field := errs[i].Field
			if !strings.HasPrefix(field, "spec.template.") &&
				!strings.HasPrefix(field, "spec.updateStrategy") &&
				field != "metadata.name" &&
				field != "metadata.namespace" &&
				field != "spec.selector" &&
				field != "spec.template" &&
				field != "GCEPersistentDisk.ReadOnly" &&
				field != "spec.template.labels" &&
				field != "metadata.annotations" &&
				field != "metadata.labels" {
				t.Errorf("%s: missing prefix for: %v", k, errs[i])
			}
		}
	}
}

func validDeployment() *extensions.Deployment {
	return &extensions.Deployment{
		ObjectMeta: api.ObjectMeta{
			Name:      "abc",
			Namespace: api.NamespaceDefault,
		},
		Spec: extensions.DeploymentSpec{
			Selector: &unversioned.LabelSelector{
				MatchLabels: map[string]string{
					"name": "abc",
				},
			},
			Strategy: extensions.DeploymentStrategy{
				Type: extensions.RollingUpdateDeploymentStrategyType,
				RollingUpdate: &extensions.RollingUpdateDeployment{
					MaxSurge:       intstr.FromInt(1),
					MaxUnavailable: intstr.FromInt(1),
				},
			},
			Template: api.PodTemplateSpec{
				ObjectMeta: api.ObjectMeta{
					Name:      "abc",
					Namespace: api.NamespaceDefault,
					Labels: map[string]string{
						"name": "abc",
					},
				},
				Spec: api.PodSpec{
					RestartPolicy: api.RestartPolicyAlways,
					DNSPolicy:     api.DNSDefault,
					Containers: []api.Container{
						{
							Name:            "nginx",
							Image:           "image",
							ImagePullPolicy: api.PullNever,
						},
					},
				},
			},
			RollbackTo: &extensions.RollbackConfig{
				Revision: 1,
			},
		},
	}
}

func TestValidateDeployment(t *testing.T) {
	successCases := []*extensions.Deployment{
		validDeployment(),
	}
	for _, successCase := range successCases {
		if errs := ValidateDeployment(successCase); len(errs) != 0 {
			t.Errorf("expected success: %v", errs)
		}
	}

	errorCases := map[string]*extensions.Deployment{}
	errorCases["metadata.name: Required value"] = &extensions.Deployment{
		ObjectMeta: api.ObjectMeta{
			Namespace: api.NamespaceDefault,
		},
	}
	// selector should match the labels in pod template.
	invalidSelectorDeployment := validDeployment()
	invalidSelectorDeployment.Spec.Selector = &unversioned.LabelSelector{
		MatchLabels: map[string]string{
			"name": "def",
		},
	}
	errorCases["`selector` does not match template `labels`"] = invalidSelectorDeployment

	// RestartPolicy should be always.
	invalidRestartPolicyDeployment := validDeployment()
	invalidRestartPolicyDeployment.Spec.Template.Spec.RestartPolicy = api.RestartPolicyNever
	errorCases["Unsupported value: \"Never\""] = invalidRestartPolicyDeployment

	// must have valid strategy type
	invalidStrategyDeployment := validDeployment()
	invalidStrategyDeployment.Spec.Strategy.Type = extensions.DeploymentStrategyType("randomType")
	errorCases["supported values: Recreate, RollingUpdate"] = invalidStrategyDeployment

	// rollingUpdate should be nil for recreate.
	invalidRecreateDeployment := validDeployment()
	invalidRecreateDeployment.Spec.Strategy = extensions.DeploymentStrategy{
		Type:          extensions.RecreateDeploymentStrategyType,
		RollingUpdate: &extensions.RollingUpdateDeployment{},
	}
	errorCases["may not be specified when strategy `type` is 'Recreate'"] = invalidRecreateDeployment

	// MaxSurge should be in the form of 20%.
	invalidMaxSurgeDeployment := validDeployment()
	invalidMaxSurgeDeployment.Spec.Strategy = extensions.DeploymentStrategy{
		Type: extensions.RollingUpdateDeploymentStrategyType,
		RollingUpdate: &extensions.RollingUpdateDeployment{
			MaxSurge: intstr.FromString("20Percent"),
		},
	}
	errorCases["must be an integer or percentage"] = invalidMaxSurgeDeployment

	// MaxSurge and MaxUnavailable cannot both be zero.
	invalidRollingUpdateDeployment := validDeployment()
	invalidRollingUpdateDeployment.Spec.Strategy = extensions.DeploymentStrategy{
		Type: extensions.RollingUpdateDeploymentStrategyType,
		RollingUpdate: &extensions.RollingUpdateDeployment{
			MaxSurge:       intstr.FromString("0%"),
			MaxUnavailable: intstr.FromInt(0),
		},
	}
	errorCases["may not be 0 when `maxSurge` is 0"] = invalidRollingUpdateDeployment

	// MaxUnavailable should not be more than 100%.
	invalidMaxUnavailableDeployment := validDeployment()
	invalidMaxUnavailableDeployment.Spec.Strategy = extensions.DeploymentStrategy{
		Type: extensions.RollingUpdateDeploymentStrategyType,
		RollingUpdate: &extensions.RollingUpdateDeployment{
			MaxUnavailable: intstr.FromString("110%"),
		},
	}
	errorCases["must not be greater than 100%"] = invalidMaxUnavailableDeployment

	// Rollback.Revision must be non-negative
	invalidRollbackRevisionDeployment := validDeployment()
	invalidRollbackRevisionDeployment.Spec.RollbackTo.Revision = -3
	errorCases["must be greater than or equal to 0"] = invalidRollbackRevisionDeployment

	for k, v := range errorCases {
		errs := ValidateDeployment(v)
		if len(errs) == 0 {
			t.Errorf("[%s] expected failure", k)
		} else if !strings.Contains(errs[0].Error(), k) {
			t.Errorf("unexpected error: %q, expected: %q", errs[0].Error(), k)
		}
	}
}

func validDeploymentRollback() *extensions.DeploymentRollback {
	return &extensions.DeploymentRollback{
		Name: "abc",
		UpdatedAnnotations: map[string]string{
			"created-by": "abc",
		},
		RollbackTo: extensions.RollbackConfig{
			Revision: 1,
		},
	}
}

func TestValidateDeploymentRollback(t *testing.T) {
	noAnnotation := validDeploymentRollback()
	noAnnotation.UpdatedAnnotations = nil
	successCases := []*extensions.DeploymentRollback{
		validDeploymentRollback(),
		noAnnotation,
	}
	for _, successCase := range successCases {
		if errs := ValidateDeploymentRollback(successCase); len(errs) != 0 {
			t.Errorf("expected success: %v", errs)
		}
	}

	errorCases := map[string]*extensions.DeploymentRollback{}
	invalidNoName := validDeploymentRollback()
	invalidNoName.Name = ""
	errorCases["name: Required value"] = invalidNoName

	for k, v := range errorCases {
		errs := ValidateDeploymentRollback(v)
		if len(errs) == 0 {
			t.Errorf("[%s] expected failure", k)
		} else if !strings.Contains(errs[0].Error(), k) {
			t.Errorf("unexpected error: %q, expected: %q", errs[0].Error(), k)
		}
	}
}

<<<<<<< HEAD
func TestValidateJob(t *testing.T) {
	validManualSelector := &unversioned.LabelSelector{
		MatchLabels: map[string]string{"a": "b"},
	}
	validGeneratedSelector := &unversioned.LabelSelector{
		MatchLabels: map[string]string{"controller-uid": "1a2b3c", "job-name": "myjob"},
	}
	validPodTemplateSpecForManual := api.PodTemplateSpec{
		ObjectMeta: api.ObjectMeta{
			Labels: validManualSelector.MatchLabels,
		},
		Spec: api.PodSpec{
			RestartPolicy: api.RestartPolicyOnFailure,
			DNSPolicy:     api.DNSClusterFirst,
			Containers:    []api.Container{{Name: "abc", Image: "image", ImagePullPolicy: "IfNotPresent"}},
		},
	}
	validPodTemplateSpecForGenerated := api.PodTemplateSpec{
		ObjectMeta: api.ObjectMeta{
			Labels: validGeneratedSelector.MatchLabels,
		},
		Spec: api.PodSpec{
			RestartPolicy: api.RestartPolicyOnFailure,
			DNSPolicy:     api.DNSClusterFirst,
			Containers:    []api.Container{{Name: "abc", Image: "image", ImagePullPolicy: "IfNotPresent"}},
		},
	}
	successCases := map[string]extensions.Job{
		"manual selector": {
			ObjectMeta: api.ObjectMeta{
				Name:      "myjob",
				Namespace: api.NamespaceDefault,
				UID:       types.UID("1a2b3c"),
			},
			Spec: extensions.JobSpec{
				Selector:       validManualSelector,
				ManualSelector: newBool(true),
				Template:       validPodTemplateSpecForManual,
			},
		},
		"generated selector": {
			ObjectMeta: api.ObjectMeta{
				Name:      "myjob",
				Namespace: api.NamespaceDefault,
				UID:       types.UID("1a2b3c"),
			},
			Spec: extensions.JobSpec{
				Selector:       validGeneratedSelector,
				ManualSelector: newBool(false),
				Template:       validPodTemplateSpecForGenerated,
			},
		},
	}
	for k, v := range successCases {
		if errs := ValidateJob(&v); len(errs) != 0 {
			t.Errorf("expected success for %s: %v", k, errs)
		}
	}
	negative := -1
	negative64 := int64(-1)
	errorCases := map[string]extensions.Job{
		"spec.parallelism:must be greater than or equal to 0": {
			ObjectMeta: api.ObjectMeta{
				Name:      "myjob",
				Namespace: api.NamespaceDefault,
				UID:       types.UID("1a2b3c"),
			},
			Spec: extensions.JobSpec{
				Parallelism:    &negative,
				ManualSelector: newBool(true),
				Template:       validPodTemplateSpecForGenerated,
			},
		},
		"spec.completions:must be greater than or equal to 0": {
			ObjectMeta: api.ObjectMeta{
				Name:      "myjob",
				Namespace: api.NamespaceDefault,
				UID:       types.UID("1a2b3c"),
			},
			Spec: extensions.JobSpec{
				Completions:    &negative,
				Selector:       validManualSelector,
				ManualSelector: newBool(true),
				Template:       validPodTemplateSpecForGenerated,
			},
		},
		"spec.activeDeadlineSeconds:must be greater than or equal to 0": {
			ObjectMeta: api.ObjectMeta{
				Name:      "myjob",
				Namespace: api.NamespaceDefault,
				UID:       types.UID("1a2b3c"),
			},
			Spec: extensions.JobSpec{
				ActiveDeadlineSeconds: &negative64,
				Selector:              validManualSelector,
				ManualSelector:        newBool(true),
				Template:              validPodTemplateSpecForGenerated,
			},
		},
		"spec.selector:Required value": {
			ObjectMeta: api.ObjectMeta{
				Name:      "myjob",
				Namespace: api.NamespaceDefault,
				UID:       types.UID("1a2b3c"),
			},
			Spec: extensions.JobSpec{
				Template: validPodTemplateSpecForGenerated,
			},
		},
		"spec.template.metadata.labels: Invalid value: {\"y\":\"z\"}: `selector` does not match template `labels`": {
			ObjectMeta: api.ObjectMeta{
				Name:      "myjob",
				Namespace: api.NamespaceDefault,
				UID:       types.UID("1a2b3c"),
			},
			Spec: extensions.JobSpec{
				Selector:       validManualSelector,
				ManualSelector: newBool(true),
				Template: api.PodTemplateSpec{
					ObjectMeta: api.ObjectMeta{
						Labels: map[string]string{"y": "z"},
					},
					Spec: api.PodSpec{
						RestartPolicy: api.RestartPolicyOnFailure,
						DNSPolicy:     api.DNSClusterFirst,
						Containers:    []api.Container{{Name: "abc", Image: "image", ImagePullPolicy: "IfNotPresent"}},
					},
				},
			},
		},
		"spec.template.metadata.labels: Invalid value: {\"controller-uid\":\"4d5e6f\"}: `selector` does not match template `labels`": {
			ObjectMeta: api.ObjectMeta{
				Name:      "myjob",
				Namespace: api.NamespaceDefault,
				UID:       types.UID("1a2b3c"),
			},
			Spec: extensions.JobSpec{
				Selector:       validManualSelector,
				ManualSelector: newBool(true),
				Template: api.PodTemplateSpec{
					ObjectMeta: api.ObjectMeta{
						Labels: map[string]string{"controller-uid": "4d5e6f"},
					},
					Spec: api.PodSpec{
						RestartPolicy: api.RestartPolicyOnFailure,
						DNSPolicy:     api.DNSClusterFirst,
						Containers:    []api.Container{{Name: "abc", Image: "image", ImagePullPolicy: "IfNotPresent"}},
					},
				},
			},
		},
		"spec.template.spec.restartPolicy: Unsupported value": {
			ObjectMeta: api.ObjectMeta{
				Name:      "myjob",
				Namespace: api.NamespaceDefault,
				UID:       types.UID("1a2b3c"),
			},
			Spec: extensions.JobSpec{
				Selector:       validManualSelector,
				ManualSelector: newBool(true),
				Template: api.PodTemplateSpec{
					ObjectMeta: api.ObjectMeta{
						Labels: validManualSelector.MatchLabels,
					},
					Spec: api.PodSpec{
						RestartPolicy: api.RestartPolicyAlways,
						DNSPolicy:     api.DNSClusterFirst,
						Containers:    []api.Container{{Name: "abc", Image: "image", ImagePullPolicy: "IfNotPresent"}},
					},
				},
			},
		},
	}

	for k, v := range errorCases {
		errs := ValidateJob(&v)
		if len(errs) == 0 {
			t.Errorf("expected failure for %s", k)
		} else {
			s := strings.Split(k, ":")
			err := errs[0]
			if err.Field != s[0] || !strings.Contains(err.Error(), s[1]) {
				t.Errorf("unexpected error: %v, expected: %s", err, k)
			}
		}
	}
}

=======
>>>>>>> 28313793
type ingressRules map[string]string

func TestValidateIngress(t *testing.T) {
	defaultBackend := extensions.IngressBackend{
		ServiceName: "default-backend",
		ServicePort: intstr.FromInt(80),
	}

	newValid := func() extensions.Ingress {
		return extensions.Ingress{
			ObjectMeta: api.ObjectMeta{
				Name:      "foo",
				Namespace: api.NamespaceDefault,
			},
			Spec: extensions.IngressSpec{
				Backend: &extensions.IngressBackend{
					ServiceName: "default-backend",
					ServicePort: intstr.FromInt(80),
				},
				Rules: []extensions.IngressRule{
					{
						Host: "foo.bar.com",
						IngressRuleValue: extensions.IngressRuleValue{
							HTTP: &extensions.HTTPIngressRuleValue{
								Paths: []extensions.HTTPIngressPath{
									{
										Path:    "/foo",
										Backend: defaultBackend,
									},
								},
							},
						},
					},
				},
			},
			Status: extensions.IngressStatus{
				LoadBalancer: api.LoadBalancerStatus{
					Ingress: []api.LoadBalancerIngress{
						{IP: "127.0.0.1"},
					},
				},
			},
		}
	}
	servicelessBackend := newValid()
	servicelessBackend.Spec.Backend.ServiceName = ""
	invalidNameBackend := newValid()
	invalidNameBackend.Spec.Backend.ServiceName = "defaultBackend"
	noPortBackend := newValid()
	noPortBackend.Spec.Backend = &extensions.IngressBackend{ServiceName: defaultBackend.ServiceName}
	noForwardSlashPath := newValid()
	noForwardSlashPath.Spec.Rules[0].IngressRuleValue.HTTP.Paths = []extensions.HTTPIngressPath{
		{
			Path:    "invalid",
			Backend: defaultBackend,
		},
	}
	noPaths := newValid()
	noPaths.Spec.Rules[0].IngressRuleValue.HTTP.Paths = []extensions.HTTPIngressPath{}
	badHost := newValid()
	badHost.Spec.Rules[0].Host = "foobar:80"
	badRegexPath := newValid()
	badPathExpr := "/invalid["
	badRegexPath.Spec.Rules[0].IngressRuleValue.HTTP.Paths = []extensions.HTTPIngressPath{
		{
			Path:    badPathExpr,
			Backend: defaultBackend,
		},
	}
	badPathErr := fmt.Sprintf("spec.rules[0].http.paths[0].path: Invalid value: '%v'", badPathExpr)
	hostIP := "127.0.0.1"
	badHostIP := newValid()
	badHostIP.Spec.Rules[0].Host = hostIP
	badHostIPErr := fmt.Sprintf("spec.rules[0].host: Invalid value: '%v'", hostIP)

	errorCases := map[string]extensions.Ingress{
		"spec.backend.serviceName: Required value":        servicelessBackend,
		"spec.backend.serviceName: Invalid value":         invalidNameBackend,
		"spec.backend.servicePort: Invalid value":         noPortBackend,
		"spec.rules[0].host: Invalid value":               badHost,
		"spec.rules[0].http.paths: Required value":        noPaths,
		"spec.rules[0].http.paths[0].path: Invalid value": noForwardSlashPath,
	}
	errorCases[badPathErr] = badRegexPath
	errorCases[badHostIPErr] = badHostIP

	for k, v := range errorCases {
		errs := ValidateIngress(&v)
		if len(errs) == 0 {
			t.Errorf("expected failure for %q", k)
		} else {
			s := strings.Split(k, ":")
			err := errs[0]
			if err.Field != s[0] || !strings.Contains(err.Error(), s[1]) {
				t.Errorf("unexpected error: %q, expected: %q", err, k)
			}
		}
	}
}

func TestValidateIngressStatusUpdate(t *testing.T) {
	defaultBackend := extensions.IngressBackend{
		ServiceName: "default-backend",
		ServicePort: intstr.FromInt(80),
	}

	newValid := func() extensions.Ingress {
		return extensions.Ingress{
			ObjectMeta: api.ObjectMeta{
				Name:            "foo",
				Namespace:       api.NamespaceDefault,
				ResourceVersion: "9",
			},
			Spec: extensions.IngressSpec{
				Backend: &extensions.IngressBackend{
					ServiceName: "default-backend",
					ServicePort: intstr.FromInt(80),
				},
				Rules: []extensions.IngressRule{
					{
						Host: "foo.bar.com",
						IngressRuleValue: extensions.IngressRuleValue{
							HTTP: &extensions.HTTPIngressRuleValue{
								Paths: []extensions.HTTPIngressPath{
									{
										Path:    "/foo",
										Backend: defaultBackend,
									},
								},
							},
						},
					},
				},
			},
			Status: extensions.IngressStatus{
				LoadBalancer: api.LoadBalancerStatus{
					Ingress: []api.LoadBalancerIngress{
						{IP: "127.0.0.1", Hostname: "foo.bar.com"},
					},
				},
			},
		}
	}
	oldValue := newValid()
	newValue := newValid()
	newValue.Status = extensions.IngressStatus{
		LoadBalancer: api.LoadBalancerStatus{
			Ingress: []api.LoadBalancerIngress{
				{IP: "127.0.0.2", Hostname: "foo.com"},
			},
		},
	}
	invalidIP := newValid()
	invalidIP.Status = extensions.IngressStatus{
		LoadBalancer: api.LoadBalancerStatus{
			Ingress: []api.LoadBalancerIngress{
				{IP: "abcd", Hostname: "foo.com"},
			},
		},
	}
	invalidHostname := newValid()
	invalidHostname.Status = extensions.IngressStatus{
		LoadBalancer: api.LoadBalancerStatus{
			Ingress: []api.LoadBalancerIngress{
				{IP: "127.0.0.1", Hostname: "127.0.0.1"},
			},
		},
	}

	errs := ValidateIngressStatusUpdate(&newValue, &oldValue)
	if len(errs) != 0 {
		t.Errorf("Unexpected error %v", errs)
	}

	errorCases := map[string]extensions.Ingress{
		"status.loadBalancer.ingress[0].ip: Invalid value":       invalidIP,
		"status.loadBalancer.ingress[0].hostname: Invalid value": invalidHostname,
	}
	for k, v := range errorCases {
		errs := ValidateIngressStatusUpdate(&v, &oldValue)
		if len(errs) == 0 {
			t.Errorf("expected failure for %s", k)
		} else {
			s := strings.Split(k, ":")
			err := errs[0]
			if err.Field != s[0] || !strings.Contains(err.Error(), s[1]) {
				t.Errorf("unexpected error: %q, expected: %q", err, k)
			}
		}
	}
}

func TestValidateScale(t *testing.T) {
	successCases := []extensions.Scale{
		{
			ObjectMeta: api.ObjectMeta{
				Name:      "frontend",
				Namespace: api.NamespaceDefault,
			},
			Spec: extensions.ScaleSpec{
				Replicas: 1,
			},
		},
		{
			ObjectMeta: api.ObjectMeta{
				Name:      "frontend",
				Namespace: api.NamespaceDefault,
			},
			Spec: extensions.ScaleSpec{
				Replicas: 10,
			},
		},
		{
			ObjectMeta: api.ObjectMeta{
				Name:      "frontend",
				Namespace: api.NamespaceDefault,
			},
			Spec: extensions.ScaleSpec{
				Replicas: 0,
			},
		},
	}

	for _, successCase := range successCases {
		if errs := ValidateScale(&successCase); len(errs) != 0 {
			t.Errorf("expected success: %v", errs)
		}
	}

	errorCases := []struct {
		scale extensions.Scale
		msg   string
	}{
		{
			scale: extensions.Scale{
				ObjectMeta: api.ObjectMeta{
					Name:      "frontend",
					Namespace: api.NamespaceDefault,
				},
				Spec: extensions.ScaleSpec{
					Replicas: -1,
				},
			},
			msg: "must be greater than or equal to 0",
		},
	}

	for _, c := range errorCases {
		if errs := ValidateScale(&c.scale); len(errs) == 0 {
			t.Errorf("expected failure for %s", c.msg)
		} else if !strings.Contains(errs[0].Error(), c.msg) {
			t.Errorf("unexpected error: %v, expected: %s", errs[0], c.msg)
		}
	}
}

func TestValidateReplicaSetStatusUpdate(t *testing.T) {
	validLabels := map[string]string{"a": "b"}
	validPodTemplate := api.PodTemplate{
		Template: api.PodTemplateSpec{
			ObjectMeta: api.ObjectMeta{
				Labels: validLabels,
			},
			Spec: api.PodSpec{
				RestartPolicy: api.RestartPolicyAlways,
				DNSPolicy:     api.DNSClusterFirst,
				Containers:    []api.Container{{Name: "abc", Image: "image", ImagePullPolicy: "IfNotPresent"}},
			},
		},
	}
	type rcUpdateTest struct {
		old    extensions.ReplicaSet
		update extensions.ReplicaSet
	}
	successCases := []rcUpdateTest{
		{
			old: extensions.ReplicaSet{
				ObjectMeta: api.ObjectMeta{Name: "abc", Namespace: api.NamespaceDefault},
				Spec: extensions.ReplicaSetSpec{
					Selector: &unversioned.LabelSelector{MatchLabels: validLabels},
					Template: validPodTemplate.Template,
				},
				Status: extensions.ReplicaSetStatus{
					Replicas: 2,
				},
			},
			update: extensions.ReplicaSet{
				ObjectMeta: api.ObjectMeta{Name: "abc", Namespace: api.NamespaceDefault},
				Spec: extensions.ReplicaSetSpec{
					Replicas: 3,
					Selector: &unversioned.LabelSelector{MatchLabels: validLabels},
					Template: validPodTemplate.Template,
				},
				Status: extensions.ReplicaSetStatus{
					Replicas: 4,
				},
			},
		},
	}
	for _, successCase := range successCases {
		successCase.old.ObjectMeta.ResourceVersion = "1"
		successCase.update.ObjectMeta.ResourceVersion = "1"
		if errs := ValidateReplicaSetStatusUpdate(&successCase.update, &successCase.old); len(errs) != 0 {
			t.Errorf("expected success: %v", errs)
		}
	}
	errorCases := map[string]rcUpdateTest{
		"negative replicas": {
			old: extensions.ReplicaSet{
				ObjectMeta: api.ObjectMeta{Name: "", Namespace: api.NamespaceDefault},
				Spec: extensions.ReplicaSetSpec{
					Selector: &unversioned.LabelSelector{MatchLabels: validLabels},
					Template: validPodTemplate.Template,
				},
				Status: extensions.ReplicaSetStatus{
					Replicas: 3,
				},
			},
			update: extensions.ReplicaSet{
				ObjectMeta: api.ObjectMeta{Name: "abc", Namespace: api.NamespaceDefault},
				Spec: extensions.ReplicaSetSpec{
					Replicas: 2,
					Selector: &unversioned.LabelSelector{MatchLabels: validLabels},
					Template: validPodTemplate.Template,
				},
				Status: extensions.ReplicaSetStatus{
					Replicas: -3,
				},
			},
		},
	}
	for testName, errorCase := range errorCases {
		if errs := ValidateReplicaSetStatusUpdate(&errorCase.update, &errorCase.old); len(errs) == 0 {
			t.Errorf("expected failure: %s", testName)
		}
	}

}

func TestValidateReplicaSetUpdate(t *testing.T) {
	validLabels := map[string]string{"a": "b"}
	validPodTemplate := api.PodTemplate{
		Template: api.PodTemplateSpec{
			ObjectMeta: api.ObjectMeta{
				Labels: validLabels,
			},
			Spec: api.PodSpec{
				RestartPolicy: api.RestartPolicyAlways,
				DNSPolicy:     api.DNSClusterFirst,
				Containers:    []api.Container{{Name: "abc", Image: "image", ImagePullPolicy: "IfNotPresent"}},
			},
		},
	}
	readWriteVolumePodTemplate := api.PodTemplate{
		Template: api.PodTemplateSpec{
			ObjectMeta: api.ObjectMeta{
				Labels: validLabels,
			},
			Spec: api.PodSpec{
				RestartPolicy: api.RestartPolicyAlways,
				DNSPolicy:     api.DNSClusterFirst,
				Containers:    []api.Container{{Name: "abc", Image: "image", ImagePullPolicy: "IfNotPresent"}},
				Volumes:       []api.Volume{{Name: "gcepd", VolumeSource: api.VolumeSource{GCEPersistentDisk: &api.GCEPersistentDiskVolumeSource{PDName: "my-PD", FSType: "ext4", Partition: 1, ReadOnly: false}}}},
			},
		},
	}
	invalidLabels := map[string]string{"NoUppercaseOrSpecialCharsLike=Equals": "b"}
	invalidPodTemplate := api.PodTemplate{
		Template: api.PodTemplateSpec{
			Spec: api.PodSpec{
				RestartPolicy: api.RestartPolicyAlways,
				DNSPolicy:     api.DNSClusterFirst,
			},
			ObjectMeta: api.ObjectMeta{
				Labels: invalidLabels,
			},
		},
	}
	type rcUpdateTest struct {
		old    extensions.ReplicaSet
		update extensions.ReplicaSet
	}
	successCases := []rcUpdateTest{
		{
			old: extensions.ReplicaSet{
				ObjectMeta: api.ObjectMeta{Name: "abc", Namespace: api.NamespaceDefault},
				Spec: extensions.ReplicaSetSpec{
					Selector: &unversioned.LabelSelector{MatchLabels: validLabels},
					Template: validPodTemplate.Template,
				},
			},
			update: extensions.ReplicaSet{
				ObjectMeta: api.ObjectMeta{Name: "abc", Namespace: api.NamespaceDefault},
				Spec: extensions.ReplicaSetSpec{
					Replicas: 3,
					Selector: &unversioned.LabelSelector{MatchLabels: validLabels},
					Template: validPodTemplate.Template,
				},
			},
		},
		{
			old: extensions.ReplicaSet{
				ObjectMeta: api.ObjectMeta{Name: "abc", Namespace: api.NamespaceDefault},
				Spec: extensions.ReplicaSetSpec{
					Selector: &unversioned.LabelSelector{MatchLabels: validLabels},
					Template: validPodTemplate.Template,
				},
			},
			update: extensions.ReplicaSet{
				ObjectMeta: api.ObjectMeta{Name: "abc", Namespace: api.NamespaceDefault},
				Spec: extensions.ReplicaSetSpec{
					Replicas: 1,
					Selector: &unversioned.LabelSelector{MatchLabels: validLabels},
					Template: readWriteVolumePodTemplate.Template,
				},
			},
		},
	}
	for _, successCase := range successCases {
		successCase.old.ObjectMeta.ResourceVersion = "1"
		successCase.update.ObjectMeta.ResourceVersion = "1"
		if errs := ValidateReplicaSetUpdate(&successCase.update, &successCase.old); len(errs) != 0 {
			t.Errorf("expected success: %v", errs)
		}
	}
	errorCases := map[string]rcUpdateTest{
		"more than one read/write": {
			old: extensions.ReplicaSet{
				ObjectMeta: api.ObjectMeta{Name: "", Namespace: api.NamespaceDefault},
				Spec: extensions.ReplicaSetSpec{
					Selector: &unversioned.LabelSelector{MatchLabels: validLabels},
					Template: validPodTemplate.Template,
				},
			},
			update: extensions.ReplicaSet{
				ObjectMeta: api.ObjectMeta{Name: "abc", Namespace: api.NamespaceDefault},
				Spec: extensions.ReplicaSetSpec{
					Replicas: 2,
					Selector: &unversioned.LabelSelector{MatchLabels: validLabels},
					Template: readWriteVolumePodTemplate.Template,
				},
			},
		},
		"invalid selector": {
			old: extensions.ReplicaSet{
				ObjectMeta: api.ObjectMeta{Name: "", Namespace: api.NamespaceDefault},
				Spec: extensions.ReplicaSetSpec{
					Selector: &unversioned.LabelSelector{MatchLabels: validLabels},
					Template: validPodTemplate.Template,
				},
			},
			update: extensions.ReplicaSet{
				ObjectMeta: api.ObjectMeta{Name: "abc", Namespace: api.NamespaceDefault},
				Spec: extensions.ReplicaSetSpec{
					Replicas: 2,
					Selector: &unversioned.LabelSelector{MatchLabels: invalidLabels},
					Template: validPodTemplate.Template,
				},
			},
		},
		"invalid pod": {
			old: extensions.ReplicaSet{
				ObjectMeta: api.ObjectMeta{Name: "", Namespace: api.NamespaceDefault},
				Spec: extensions.ReplicaSetSpec{
					Selector: &unversioned.LabelSelector{MatchLabels: validLabels},
					Template: validPodTemplate.Template,
				},
			},
			update: extensions.ReplicaSet{
				ObjectMeta: api.ObjectMeta{Name: "abc", Namespace: api.NamespaceDefault},
				Spec: extensions.ReplicaSetSpec{
					Replicas: 2,
					Selector: &unversioned.LabelSelector{MatchLabels: validLabels},
					Template: invalidPodTemplate.Template,
				},
			},
		},
		"negative replicas": {
			old: extensions.ReplicaSet{
				ObjectMeta: api.ObjectMeta{Name: "abc", Namespace: api.NamespaceDefault},
				Spec: extensions.ReplicaSetSpec{
					Selector: &unversioned.LabelSelector{MatchLabels: validLabels},
					Template: validPodTemplate.Template,
				},
			},
			update: extensions.ReplicaSet{
				ObjectMeta: api.ObjectMeta{Name: "abc", Namespace: api.NamespaceDefault},
				Spec: extensions.ReplicaSetSpec{
					Replicas: -1,
					Selector: &unversioned.LabelSelector{MatchLabels: validLabels},
					Template: validPodTemplate.Template,
				},
			},
		},
	}
	for testName, errorCase := range errorCases {
		if errs := ValidateReplicaSetUpdate(&errorCase.update, &errorCase.old); len(errs) == 0 {
			t.Errorf("expected failure: %s", testName)
		}
	}
}

func TestValidateReplicaSet(t *testing.T) {
	validLabels := map[string]string{"a": "b"}
	validPodTemplate := api.PodTemplate{
		Template: api.PodTemplateSpec{
			ObjectMeta: api.ObjectMeta{
				Labels: validLabels,
			},
			Spec: api.PodSpec{
				RestartPolicy: api.RestartPolicyAlways,
				DNSPolicy:     api.DNSClusterFirst,
				Containers:    []api.Container{{Name: "abc", Image: "image", ImagePullPolicy: "IfNotPresent"}},
			},
		},
	}
	readWriteVolumePodTemplate := api.PodTemplate{
		Template: api.PodTemplateSpec{
			ObjectMeta: api.ObjectMeta{
				Labels: validLabels,
			},
			Spec: api.PodSpec{
				Volumes:       []api.Volume{{Name: "gcepd", VolumeSource: api.VolumeSource{GCEPersistentDisk: &api.GCEPersistentDiskVolumeSource{PDName: "my-PD", FSType: "ext4", Partition: 1, ReadOnly: false}}}},
				RestartPolicy: api.RestartPolicyAlways,
				DNSPolicy:     api.DNSClusterFirst,
				Containers:    []api.Container{{Name: "abc", Image: "image", ImagePullPolicy: "IfNotPresent"}},
			},
		},
	}
	invalidLabels := map[string]string{"NoUppercaseOrSpecialCharsLike=Equals": "b"}
	invalidPodTemplate := api.PodTemplate{
		Template: api.PodTemplateSpec{
			Spec: api.PodSpec{
				RestartPolicy: api.RestartPolicyAlways,
				DNSPolicy:     api.DNSClusterFirst,
			},
			ObjectMeta: api.ObjectMeta{
				Labels: invalidLabels,
			},
		},
	}
	successCases := []extensions.ReplicaSet{
		{
			ObjectMeta: api.ObjectMeta{Name: "abc", Namespace: api.NamespaceDefault},
			Spec: extensions.ReplicaSetSpec{
				Selector: &unversioned.LabelSelector{MatchLabels: validLabels},
				Template: validPodTemplate.Template,
			},
		},
		{
			ObjectMeta: api.ObjectMeta{Name: "abc-123", Namespace: api.NamespaceDefault},
			Spec: extensions.ReplicaSetSpec{
				Selector: &unversioned.LabelSelector{MatchLabels: validLabels},
				Template: validPodTemplate.Template,
			},
		},
		{
			ObjectMeta: api.ObjectMeta{Name: "abc-123", Namespace: api.NamespaceDefault},
			Spec: extensions.ReplicaSetSpec{
				Replicas: 1,
				Selector: &unversioned.LabelSelector{MatchLabels: validLabels},
				Template: readWriteVolumePodTemplate.Template,
			},
		},
	}
	for _, successCase := range successCases {
		if errs := ValidateReplicaSet(&successCase); len(errs) != 0 {
			t.Errorf("expected success: %v", errs)
		}
	}

	errorCases := map[string]extensions.ReplicaSet{
		"zero-length ID": {
			ObjectMeta: api.ObjectMeta{Name: "", Namespace: api.NamespaceDefault},
			Spec: extensions.ReplicaSetSpec{
				Selector: &unversioned.LabelSelector{MatchLabels: validLabels},
				Template: validPodTemplate.Template,
			},
		},
		"missing-namespace": {
			ObjectMeta: api.ObjectMeta{Name: "abc-123"},
			Spec: extensions.ReplicaSetSpec{
				Selector: &unversioned.LabelSelector{MatchLabels: validLabels},
				Template: validPodTemplate.Template,
			},
		},
		"empty selector": {
			ObjectMeta: api.ObjectMeta{Name: "abc", Namespace: api.NamespaceDefault},
			Spec: extensions.ReplicaSetSpec{
				Template: validPodTemplate.Template,
			},
		},
		"selector_doesnt_match": {
			ObjectMeta: api.ObjectMeta{Name: "abc", Namespace: api.NamespaceDefault},
			Spec: extensions.ReplicaSetSpec{
				Selector: &unversioned.LabelSelector{MatchLabels: map[string]string{"foo": "bar"}},
				Template: validPodTemplate.Template,
			},
		},
		"invalid manifest": {
			ObjectMeta: api.ObjectMeta{Name: "abc", Namespace: api.NamespaceDefault},
			Spec: extensions.ReplicaSetSpec{
				Selector: &unversioned.LabelSelector{MatchLabels: validLabels},
			},
		},
		"read-write persistent disk with > 1 pod": {
			ObjectMeta: api.ObjectMeta{Name: "abc"},
			Spec: extensions.ReplicaSetSpec{
				Replicas: 2,
				Selector: &unversioned.LabelSelector{MatchLabels: validLabels},
				Template: readWriteVolumePodTemplate.Template,
			},
		},
		"negative_replicas": {
			ObjectMeta: api.ObjectMeta{Name: "abc", Namespace: api.NamespaceDefault},
			Spec: extensions.ReplicaSetSpec{
				Replicas: -1,
				Selector: &unversioned.LabelSelector{MatchLabels: validLabels},
			},
		},
		"invalid_label": {
			ObjectMeta: api.ObjectMeta{
				Name:      "abc-123",
				Namespace: api.NamespaceDefault,
				Labels: map[string]string{
					"NoUppercaseOrSpecialCharsLike=Equals": "bar",
				},
			},
			Spec: extensions.ReplicaSetSpec{
				Selector: &unversioned.LabelSelector{MatchLabels: validLabels},
				Template: validPodTemplate.Template,
			},
		},
		"invalid_label 2": {
			ObjectMeta: api.ObjectMeta{
				Name:      "abc-123",
				Namespace: api.NamespaceDefault,
				Labels: map[string]string{
					"NoUppercaseOrSpecialCharsLike=Equals": "bar",
				},
			},
			Spec: extensions.ReplicaSetSpec{
				Template: invalidPodTemplate.Template,
			},
		},
		"invalid_annotation": {
			ObjectMeta: api.ObjectMeta{
				Name:      "abc-123",
				Namespace: api.NamespaceDefault,
				Annotations: map[string]string{
					"NoUppercaseOrSpecialCharsLike=Equals": "bar",
				},
			},
			Spec: extensions.ReplicaSetSpec{
				Selector: &unversioned.LabelSelector{MatchLabels: validLabels},
				Template: validPodTemplate.Template,
			},
		},
		"invalid restart policy 1": {
			ObjectMeta: api.ObjectMeta{
				Name:      "abc-123",
				Namespace: api.NamespaceDefault,
			},
			Spec: extensions.ReplicaSetSpec{
				Selector: &unversioned.LabelSelector{MatchLabels: validLabels},
				Template: api.PodTemplateSpec{
					Spec: api.PodSpec{
						RestartPolicy: api.RestartPolicyOnFailure,
						DNSPolicy:     api.DNSClusterFirst,
						Containers:    []api.Container{{Name: "ctr", Image: "image", ImagePullPolicy: "IfNotPresent"}},
					},
					ObjectMeta: api.ObjectMeta{
						Labels: validLabels,
					},
				},
			},
		},
		"invalid restart policy 2": {
			ObjectMeta: api.ObjectMeta{
				Name:      "abc-123",
				Namespace: api.NamespaceDefault,
			},
			Spec: extensions.ReplicaSetSpec{
				Selector: &unversioned.LabelSelector{MatchLabels: validLabels},
				Template: api.PodTemplateSpec{
					Spec: api.PodSpec{
						RestartPolicy: api.RestartPolicyNever,
						DNSPolicy:     api.DNSClusterFirst,
						Containers:    []api.Container{{Name: "ctr", Image: "image", ImagePullPolicy: "IfNotPresent"}},
					},
					ObjectMeta: api.ObjectMeta{
						Labels: validLabels,
					},
				},
			},
		},
	}
	for k, v := range errorCases {
		errs := ValidateReplicaSet(&v)
		if len(errs) == 0 {
			t.Errorf("expected failure for %s", k)
		}
		for i := range errs {
			field := errs[i].Field
			if !strings.HasPrefix(field, "spec.template.") &&
				field != "metadata.name" &&
				field != "metadata.namespace" &&
				field != "spec.selector" &&
				field != "spec.template" &&
				field != "GCEPersistentDisk.ReadOnly" &&
				field != "spec.replicas" &&
				field != "spec.template.labels" &&
				field != "metadata.annotations" &&
				field != "metadata.labels" &&
				field != "status.replicas" {
				t.Errorf("%s: missing prefix for: %v", k, errs[i])
			}
		}
	}
}

func TestValidatePodSecurityPolicy(t *testing.T) {
	validPSP := func() *extensions.PodSecurityPolicy {
		return &extensions.PodSecurityPolicy{
			ObjectMeta: api.ObjectMeta{Name: "foo"},
			Spec: extensions.PodSecurityPolicySpec{
				SELinux: extensions.SELinuxStrategyOptions{
					Rule: extensions.SELinuxStrategyRunAsAny,
				},
				RunAsUser: extensions.RunAsUserStrategyOptions{
					Rule: extensions.RunAsUserStrategyRunAsAny,
				},
				FSGroup: extensions.FSGroupStrategyOptions{
					Rule: extensions.FSGroupStrategyRunAsAny,
				},
				SupplementalGroups: extensions.SupplementalGroupsStrategyOptions{
					Rule: extensions.SupplementalGroupsStrategyRunAsAny,
				},
			},
		}
	}

	noUserOptions := validPSP()
	noUserOptions.Spec.RunAsUser.Rule = ""

	noSELinuxOptions := validPSP()
	noSELinuxOptions.Spec.SELinux.Rule = ""

	invalidUserStratType := validPSP()
	invalidUserStratType.Spec.RunAsUser.Rule = "invalid"

	invalidSELinuxStratType := validPSP()
	invalidSELinuxStratType.Spec.SELinux.Rule = "invalid"

	invalidUIDPSP := validPSP()
	invalidUIDPSP.Spec.RunAsUser.Rule = extensions.RunAsUserStrategyMustRunAs
	invalidUIDPSP.Spec.RunAsUser.Ranges = []extensions.IDRange{
		{Min: -1, Max: 1},
	}

	missingObjectMetaName := validPSP()
	missingObjectMetaName.ObjectMeta.Name = ""

	noFSGroupOptions := validPSP()
	noFSGroupOptions.Spec.FSGroup.Rule = ""

	invalidFSGroupStratType := validPSP()
	invalidFSGroupStratType.Spec.FSGroup.Rule = "invalid"

	noSupplementalGroupsOptions := validPSP()
	noSupplementalGroupsOptions.Spec.SupplementalGroups.Rule = ""

	invalidSupGroupStratType := validPSP()
	invalidSupGroupStratType.Spec.SupplementalGroups.Rule = "invalid"

	invalidRangeMinGreaterThanMax := validPSP()
	invalidRangeMinGreaterThanMax.Spec.FSGroup.Ranges = []extensions.IDRange{
		{Min: 2, Max: 1},
	}

	invalidRangeNegativeMin := validPSP()
	invalidRangeNegativeMin.Spec.FSGroup.Ranges = []extensions.IDRange{
		{Min: -1, Max: 10},
	}

	invalidRangeNegativeMax := validPSP()
	invalidRangeNegativeMax.Spec.FSGroup.Ranges = []extensions.IDRange{
		{Min: 1, Max: -10},
	}

	requiredCapAddAndDrop := validPSP()
	requiredCapAddAndDrop.Spec.DefaultAddCapabilities = []api.Capability{"foo"}
	requiredCapAddAndDrop.Spec.RequiredDropCapabilities = []api.Capability{"foo"}

	allowedCapListedInRequiredDrop := validPSP()
	allowedCapListedInRequiredDrop.Spec.RequiredDropCapabilities = []api.Capability{"foo"}
	allowedCapListedInRequiredDrop.Spec.AllowedCapabilities = []api.Capability{"foo"}

	errorCases := map[string]struct {
		psp         *extensions.PodSecurityPolicy
		errorType   field.ErrorType
		errorDetail string
	}{
		"no user options": {
			psp:         noUserOptions,
			errorType:   field.ErrorTypeNotSupported,
			errorDetail: "supported values: MustRunAs, MustRunAsNonRoot, RunAsAny",
		},
		"no selinux options": {
			psp:         noSELinuxOptions,
			errorType:   field.ErrorTypeNotSupported,
			errorDetail: "supported values: MustRunAs, RunAsAny",
		},
		"no fsgroup options": {
			psp:         noFSGroupOptions,
			errorType:   field.ErrorTypeNotSupported,
			errorDetail: "supported values: MustRunAs, RunAsAny",
		},
		"no sup group options": {
			psp:         noSupplementalGroupsOptions,
			errorType:   field.ErrorTypeNotSupported,
			errorDetail: "supported values: MustRunAs, RunAsAny",
		},
		"invalid user strategy type": {
			psp:         invalidUserStratType,
			errorType:   field.ErrorTypeNotSupported,
			errorDetail: "supported values: MustRunAs, MustRunAsNonRoot, RunAsAny",
		},
		"invalid selinux strategy type": {
			psp:         invalidSELinuxStratType,
			errorType:   field.ErrorTypeNotSupported,
			errorDetail: "supported values: MustRunAs, RunAsAny",
		},
		"invalid sup group strategy type": {
			psp:         invalidSupGroupStratType,
			errorType:   field.ErrorTypeNotSupported,
			errorDetail: "supported values: MustRunAs, RunAsAny",
		},
		"invalid fs group strategy type": {
			psp:         invalidFSGroupStratType,
			errorType:   field.ErrorTypeNotSupported,
			errorDetail: "supported values: MustRunAs, RunAsAny",
		},
		"invalid uid": {
			psp:         invalidUIDPSP,
			errorType:   field.ErrorTypeInvalid,
			errorDetail: "min cannot be negative",
		},
		"missing object meta name": {
			psp:         missingObjectMetaName,
			errorType:   field.ErrorTypeRequired,
			errorDetail: "name or generateName is required",
		},
		"invalid range min greater than max": {
			psp:         invalidRangeMinGreaterThanMax,
			errorType:   field.ErrorTypeInvalid,
			errorDetail: "min cannot be greater than max",
		},
		"invalid range negative min": {
			psp:         invalidRangeNegativeMin,
			errorType:   field.ErrorTypeInvalid,
			errorDetail: "min cannot be negative",
		},
		"invalid range negative max": {
			psp:         invalidRangeNegativeMax,
			errorType:   field.ErrorTypeInvalid,
			errorDetail: "max cannot be negative",
		},
		"invalid required caps": {
			psp:         requiredCapAddAndDrop,
			errorType:   field.ErrorTypeInvalid,
			errorDetail: "capability is listed in defaultAddCapabilities and requiredDropCapabilities",
		},
		"allowed cap listed in required drops": {
			psp:         allowedCapListedInRequiredDrop,
			errorType:   field.ErrorTypeInvalid,
			errorDetail: "capability is listed in allowedCapabilities and requiredDropCapabilities",
		},
	}

	for k, v := range errorCases {
		errs := ValidatePodSecurityPolicy(v.psp)
		if len(errs) == 0 {
			t.Errorf("%s expected errors but got none", k)
			continue
		}
		if errs[0].Type != v.errorType {
			t.Errorf("%s received an unexpected error type.  Expected: %v got: %v", k, v.errorType, errs[0].Type)
		}
		if errs[0].Detail != v.errorDetail {
			t.Errorf("%s received an unexpected error detail.  Expected %v got: %v", k, v.errorDetail, errs[0].Detail)
		}
	}

	mustRunAs := validPSP()
	mustRunAs.Spec.FSGroup.Rule = extensions.FSGroupStrategyMustRunAs
	mustRunAs.Spec.SupplementalGroups.Rule = extensions.SupplementalGroupsStrategyMustRunAs
	mustRunAs.Spec.RunAsUser.Rule = extensions.RunAsUserStrategyMustRunAs
	mustRunAs.Spec.RunAsUser.Ranges = []extensions.IDRange{
		{Min: 1, Max: 1},
	}
	mustRunAs.Spec.SELinux.Rule = extensions.SELinuxStrategyMustRunAs

	runAsNonRoot := validPSP()
	runAsNonRoot.Spec.RunAsUser.Rule = extensions.RunAsUserStrategyMustRunAsNonRoot

	caseInsensitiveAddDrop := validPSP()
	caseInsensitiveAddDrop.Spec.DefaultAddCapabilities = []api.Capability{"foo"}
	caseInsensitiveAddDrop.Spec.RequiredDropCapabilities = []api.Capability{"FOO"}

	caseInsensitiveAllowedDrop := validPSP()
	caseInsensitiveAllowedDrop.Spec.RequiredDropCapabilities = []api.Capability{"FOO"}
	caseInsensitiveAllowedDrop.Spec.AllowedCapabilities = []api.Capability{"foo"}

	successCases := map[string]struct {
		psp *extensions.PodSecurityPolicy
	}{
		"must run as": {
			psp: mustRunAs,
		},
		"run as any": {
			psp: validPSP(),
		},
		"run as non-root (user only)": {
			psp: runAsNonRoot,
		},
		"comparison for add -> drop is case sensitive": {
			psp: caseInsensitiveAddDrop,
		},
		"comparison for allowed -> drop is case sensitive": {
			psp: caseInsensitiveAllowedDrop,
		},
	}

	for k, v := range successCases {
		if errs := ValidatePodSecurityPolicy(v.psp); len(errs) != 0 {
			t.Errorf("Expected success for %s, got %v", k, errs)
		}
	}
}

func TestValidatePSPVolumes(t *testing.T) {
	validPSP := func() *extensions.PodSecurityPolicy {
		return &extensions.PodSecurityPolicy{
			ObjectMeta: api.ObjectMeta{Name: "foo"},
			Spec: extensions.PodSecurityPolicySpec{
				SELinux: extensions.SELinuxStrategyOptions{
					Rule: extensions.SELinuxStrategyRunAsAny,
				},
				RunAsUser: extensions.RunAsUserStrategyOptions{
					Rule: extensions.RunAsUserStrategyRunAsAny,
				},
				FSGroup: extensions.FSGroupStrategyOptions{
					Rule: extensions.FSGroupStrategyRunAsAny,
				},
				SupplementalGroups: extensions.SupplementalGroupsStrategyOptions{
					Rule: extensions.SupplementalGroupsStrategyRunAsAny,
				},
			},
		}
	}

	volumes := psputil.GetAllFSTypesAsSet()
	// add in the * value since that is a pseudo type that is not included by default
	volumes.Insert(string(extensions.All))

	for _, strVolume := range volumes.List() {
		psp := validPSP()
		psp.Spec.Volumes = []extensions.FSType{extensions.FSType(strVolume)}
		errs := ValidatePodSecurityPolicy(psp)
		if len(errs) != 0 {
			t.Errorf("%s validation expected no errors but received %v", strVolume, errs)
		}
	}
}

func TestValidateNetworkPolicy(t *testing.T) {
	successCases := []extensions.NetworkPolicy{
		{
			ObjectMeta: api.ObjectMeta{Name: "foo", Namespace: "bar"},
			Spec: extensions.NetworkPolicySpec{
				PodSelector: unversioned.LabelSelector{
					MatchLabels: map[string]string{"a": "b"},
				},
				Ingress: []extensions.NetworkPolicyIngressRule{},
			},
		},
		{
			ObjectMeta: api.ObjectMeta{Name: "foo", Namespace: "bar"},
			Spec: extensions.NetworkPolicySpec{
				PodSelector: unversioned.LabelSelector{
					MatchLabels: map[string]string{"a": "b"},
				},
				Ingress: []extensions.NetworkPolicyIngressRule{
					{
						From:  []extensions.NetworkPolicyPeer{},
						Ports: []extensions.NetworkPolicyPort{},
					},
				},
			},
		},
		{
			ObjectMeta: api.ObjectMeta{Name: "foo", Namespace: "bar"},
			Spec: extensions.NetworkPolicySpec{
				PodSelector: unversioned.LabelSelector{
					MatchLabels: map[string]string{"a": "b"},
				},
				Ingress: []extensions.NetworkPolicyIngressRule{
					{
						From: []extensions.NetworkPolicyPeer{
							{
								PodSelector: &unversioned.LabelSelector{
									MatchLabels: map[string]string{"c": "d"},
								},
							},
						},
					},
				},
			},
		},
		{
			ObjectMeta: api.ObjectMeta{Name: "foo", Namespace: "bar"},
			Spec: extensions.NetworkPolicySpec{
				PodSelector: unversioned.LabelSelector{
					MatchLabels: map[string]string{"a": "b"},
				},
				Ingress: []extensions.NetworkPolicyIngressRule{
					{
						From: []extensions.NetworkPolicyPeer{
							{
								NamespaceSelector: &unversioned.LabelSelector{
									MatchLabels: map[string]string{"c": "d"},
								},
							},
						},
					},
				},
			},
		},
	}

	// Success cases are expected to pass validation.
	for k, v := range successCases {
		if errs := ValidateNetworkPolicy(&v); len(errs) != 0 {
			t.Errorf("Expected success for %d, got %v", k, errs)
		}
	}

	invalidSelector := map[string]string{"NoUppercaseOrSpecialCharsLike=Equals": "b"}
	errorCases := map[string]extensions.NetworkPolicy{
		"namespaceSelector and podSelector": {
			ObjectMeta: api.ObjectMeta{Name: "foo", Namespace: "bar"},
			Spec: extensions.NetworkPolicySpec{
				PodSelector: unversioned.LabelSelector{
					MatchLabels: map[string]string{"a": "b"},
				},
				Ingress: []extensions.NetworkPolicyIngressRule{
					{
						From: []extensions.NetworkPolicyPeer{
							{
								PodSelector: &unversioned.LabelSelector{
									MatchLabels: map[string]string{"c": "d"},
								},
								NamespaceSelector: &unversioned.LabelSelector{
									MatchLabels: map[string]string{"c": "d"},
								},
							},
						},
					},
				},
			},
		},
		"invalid spec.podSelector": {
			ObjectMeta: api.ObjectMeta{Name: "foo", Namespace: "bar"},
			Spec: extensions.NetworkPolicySpec{
				PodSelector: unversioned.LabelSelector{
					MatchLabels: invalidSelector,
				},
				Ingress: []extensions.NetworkPolicyIngressRule{
					{
						From: []extensions.NetworkPolicyPeer{
							{
								NamespaceSelector: &unversioned.LabelSelector{
									MatchLabels: map[string]string{"c": "d"},
								},
							},
						},
					},
				},
			},
		},
		"invalid ingress.from.podSelector": {
			ObjectMeta: api.ObjectMeta{Name: "foo", Namespace: "bar"},
			Spec: extensions.NetworkPolicySpec{
				PodSelector: unversioned.LabelSelector{},
				Ingress: []extensions.NetworkPolicyIngressRule{
					{
						From: []extensions.NetworkPolicyPeer{
							{
								PodSelector: &unversioned.LabelSelector{
									MatchLabels: invalidSelector,
								},
							},
						},
					},
				},
			},
		},
		"invalid ingress.from.namespaceSelector": {
			ObjectMeta: api.ObjectMeta{Name: "foo", Namespace: "bar"},
			Spec: extensions.NetworkPolicySpec{
				PodSelector: unversioned.LabelSelector{},
				Ingress: []extensions.NetworkPolicyIngressRule{
					{
						From: []extensions.NetworkPolicyPeer{
							{
								NamespaceSelector: &unversioned.LabelSelector{
									MatchLabels: invalidSelector,
								},
							},
						},
					},
				},
			},
		},
	}

	// Error cases are not expected to pass validation.
	for testName, networkPolicy := range errorCases {
		if errs := ValidateNetworkPolicy(&networkPolicy); len(errs) == 0 {
			t.Errorf("Expected failure for test: %s", testName)
		}
	}
}

func TestValidateNetworkPolicyUpdate(t *testing.T) {
	type npUpdateTest struct {
		old    extensions.NetworkPolicy
		update extensions.NetworkPolicy
	}
	successCases := []npUpdateTest{
		{
			old: extensions.NetworkPolicy{
				ObjectMeta: api.ObjectMeta{Name: "foo", Namespace: "bar"},
				Spec: extensions.NetworkPolicySpec{
					PodSelector: unversioned.LabelSelector{
						MatchLabels: map[string]string{"a": "b"},
					},
					Ingress: []extensions.NetworkPolicyIngressRule{},
				},
			},
			update: extensions.NetworkPolicy{
				ObjectMeta: api.ObjectMeta{Name: "foo", Namespace: "bar"},
				Spec: extensions.NetworkPolicySpec{
					PodSelector: unversioned.LabelSelector{
						MatchLabels: map[string]string{"a": "b"},
					},
					Ingress: []extensions.NetworkPolicyIngressRule{},
				},
			},
		},
	}

	for _, successCase := range successCases {
		successCase.old.ObjectMeta.ResourceVersion = "1"
		successCase.update.ObjectMeta.ResourceVersion = "1"
		if errs := ValidateNetworkPolicyUpdate(&successCase.update, &successCase.old); len(errs) != 0 {
			t.Errorf("expected success: %v", errs)
		}
	}
	errorCases := map[string]npUpdateTest{
		"change name": {
			old: extensions.NetworkPolicy{
				ObjectMeta: api.ObjectMeta{Name: "foo", Namespace: "bar"},
				Spec: extensions.NetworkPolicySpec{
					PodSelector: unversioned.LabelSelector{},
					Ingress:     []extensions.NetworkPolicyIngressRule{},
				},
			},
			update: extensions.NetworkPolicy{
				ObjectMeta: api.ObjectMeta{Name: "baz", Namespace: "bar"},
				Spec: extensions.NetworkPolicySpec{
					PodSelector: unversioned.LabelSelector{},
					Ingress:     []extensions.NetworkPolicyIngressRule{},
				},
			},
		},
		"change spec": {
			old: extensions.NetworkPolicy{
				ObjectMeta: api.ObjectMeta{Name: "foo", Namespace: "bar"},
				Spec: extensions.NetworkPolicySpec{
					PodSelector: unversioned.LabelSelector{},
					Ingress:     []extensions.NetworkPolicyIngressRule{},
				},
			},
			update: extensions.NetworkPolicy{
				ObjectMeta: api.ObjectMeta{Name: "foo", Namespace: "bar"},
				Spec: extensions.NetworkPolicySpec{
					PodSelector: unversioned.LabelSelector{
						MatchLabels: map[string]string{"a": "b"},
					},
					Ingress: []extensions.NetworkPolicyIngressRule{},
				},
			},
		},
	}

	for testName, errorCase := range errorCases {
		if errs := ValidateNetworkPolicyUpdate(&errorCase.update, &errorCase.old); len(errs) == 0 {
			t.Errorf("expected failure: %s", testName)
		}
	}
}

func newBool(val bool) *bool {
	p := new(bool)
	*p = val
	return p
}<|MERGE_RESOLUTION|>--- conflicted
+++ resolved
@@ -710,197 +710,6 @@
 	}
 }
 
-<<<<<<< HEAD
-func TestValidateJob(t *testing.T) {
-	validManualSelector := &unversioned.LabelSelector{
-		MatchLabels: map[string]string{"a": "b"},
-	}
-	validGeneratedSelector := &unversioned.LabelSelector{
-		MatchLabels: map[string]string{"controller-uid": "1a2b3c", "job-name": "myjob"},
-	}
-	validPodTemplateSpecForManual := api.PodTemplateSpec{
-		ObjectMeta: api.ObjectMeta{
-			Labels: validManualSelector.MatchLabels,
-		},
-		Spec: api.PodSpec{
-			RestartPolicy: api.RestartPolicyOnFailure,
-			DNSPolicy:     api.DNSClusterFirst,
-			Containers:    []api.Container{{Name: "abc", Image: "image", ImagePullPolicy: "IfNotPresent"}},
-		},
-	}
-	validPodTemplateSpecForGenerated := api.PodTemplateSpec{
-		ObjectMeta: api.ObjectMeta{
-			Labels: validGeneratedSelector.MatchLabels,
-		},
-		Spec: api.PodSpec{
-			RestartPolicy: api.RestartPolicyOnFailure,
-			DNSPolicy:     api.DNSClusterFirst,
-			Containers:    []api.Container{{Name: "abc", Image: "image", ImagePullPolicy: "IfNotPresent"}},
-		},
-	}
-	successCases := map[string]extensions.Job{
-		"manual selector": {
-			ObjectMeta: api.ObjectMeta{
-				Name:      "myjob",
-				Namespace: api.NamespaceDefault,
-				UID:       types.UID("1a2b3c"),
-			},
-			Spec: extensions.JobSpec{
-				Selector:       validManualSelector,
-				ManualSelector: newBool(true),
-				Template:       validPodTemplateSpecForManual,
-			},
-		},
-		"generated selector": {
-			ObjectMeta: api.ObjectMeta{
-				Name:      "myjob",
-				Namespace: api.NamespaceDefault,
-				UID:       types.UID("1a2b3c"),
-			},
-			Spec: extensions.JobSpec{
-				Selector:       validGeneratedSelector,
-				ManualSelector: newBool(false),
-				Template:       validPodTemplateSpecForGenerated,
-			},
-		},
-	}
-	for k, v := range successCases {
-		if errs := ValidateJob(&v); len(errs) != 0 {
-			t.Errorf("expected success for %s: %v", k, errs)
-		}
-	}
-	negative := -1
-	negative64 := int64(-1)
-	errorCases := map[string]extensions.Job{
-		"spec.parallelism:must be greater than or equal to 0": {
-			ObjectMeta: api.ObjectMeta{
-				Name:      "myjob",
-				Namespace: api.NamespaceDefault,
-				UID:       types.UID("1a2b3c"),
-			},
-			Spec: extensions.JobSpec{
-				Parallelism:    &negative,
-				ManualSelector: newBool(true),
-				Template:       validPodTemplateSpecForGenerated,
-			},
-		},
-		"spec.completions:must be greater than or equal to 0": {
-			ObjectMeta: api.ObjectMeta{
-				Name:      "myjob",
-				Namespace: api.NamespaceDefault,
-				UID:       types.UID("1a2b3c"),
-			},
-			Spec: extensions.JobSpec{
-				Completions:    &negative,
-				Selector:       validManualSelector,
-				ManualSelector: newBool(true),
-				Template:       validPodTemplateSpecForGenerated,
-			},
-		},
-		"spec.activeDeadlineSeconds:must be greater than or equal to 0": {
-			ObjectMeta: api.ObjectMeta{
-				Name:      "myjob",
-				Namespace: api.NamespaceDefault,
-				UID:       types.UID("1a2b3c"),
-			},
-			Spec: extensions.JobSpec{
-				ActiveDeadlineSeconds: &negative64,
-				Selector:              validManualSelector,
-				ManualSelector:        newBool(true),
-				Template:              validPodTemplateSpecForGenerated,
-			},
-		},
-		"spec.selector:Required value": {
-			ObjectMeta: api.ObjectMeta{
-				Name:      "myjob",
-				Namespace: api.NamespaceDefault,
-				UID:       types.UID("1a2b3c"),
-			},
-			Spec: extensions.JobSpec{
-				Template: validPodTemplateSpecForGenerated,
-			},
-		},
-		"spec.template.metadata.labels: Invalid value: {\"y\":\"z\"}: `selector` does not match template `labels`": {
-			ObjectMeta: api.ObjectMeta{
-				Name:      "myjob",
-				Namespace: api.NamespaceDefault,
-				UID:       types.UID("1a2b3c"),
-			},
-			Spec: extensions.JobSpec{
-				Selector:       validManualSelector,
-				ManualSelector: newBool(true),
-				Template: api.PodTemplateSpec{
-					ObjectMeta: api.ObjectMeta{
-						Labels: map[string]string{"y": "z"},
-					},
-					Spec: api.PodSpec{
-						RestartPolicy: api.RestartPolicyOnFailure,
-						DNSPolicy:     api.DNSClusterFirst,
-						Containers:    []api.Container{{Name: "abc", Image: "image", ImagePullPolicy: "IfNotPresent"}},
-					},
-				},
-			},
-		},
-		"spec.template.metadata.labels: Invalid value: {\"controller-uid\":\"4d5e6f\"}: `selector` does not match template `labels`": {
-			ObjectMeta: api.ObjectMeta{
-				Name:      "myjob",
-				Namespace: api.NamespaceDefault,
-				UID:       types.UID("1a2b3c"),
-			},
-			Spec: extensions.JobSpec{
-				Selector:       validManualSelector,
-				ManualSelector: newBool(true),
-				Template: api.PodTemplateSpec{
-					ObjectMeta: api.ObjectMeta{
-						Labels: map[string]string{"controller-uid": "4d5e6f"},
-					},
-					Spec: api.PodSpec{
-						RestartPolicy: api.RestartPolicyOnFailure,
-						DNSPolicy:     api.DNSClusterFirst,
-						Containers:    []api.Container{{Name: "abc", Image: "image", ImagePullPolicy: "IfNotPresent"}},
-					},
-				},
-			},
-		},
-		"spec.template.spec.restartPolicy: Unsupported value": {
-			ObjectMeta: api.ObjectMeta{
-				Name:      "myjob",
-				Namespace: api.NamespaceDefault,
-				UID:       types.UID("1a2b3c"),
-			},
-			Spec: extensions.JobSpec{
-				Selector:       validManualSelector,
-				ManualSelector: newBool(true),
-				Template: api.PodTemplateSpec{
-					ObjectMeta: api.ObjectMeta{
-						Labels: validManualSelector.MatchLabels,
-					},
-					Spec: api.PodSpec{
-						RestartPolicy: api.RestartPolicyAlways,
-						DNSPolicy:     api.DNSClusterFirst,
-						Containers:    []api.Container{{Name: "abc", Image: "image", ImagePullPolicy: "IfNotPresent"}},
-					},
-				},
-			},
-		},
-	}
-
-	for k, v := range errorCases {
-		errs := ValidateJob(&v)
-		if len(errs) == 0 {
-			t.Errorf("expected failure for %s", k)
-		} else {
-			s := strings.Split(k, ":")
-			err := errs[0]
-			if err.Field != s[0] || !strings.Contains(err.Error(), s[1]) {
-				t.Errorf("unexpected error: %v, expected: %s", err, k)
-			}
-		}
-	}
-}
-
-=======
->>>>>>> 28313793
 type ingressRules map[string]string
 
 func TestValidateIngress(t *testing.T) {
