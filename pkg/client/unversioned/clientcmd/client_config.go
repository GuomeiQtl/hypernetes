/*
Copyright 2014 The Kubernetes Authors All rights reserved.

Licensed under the Apache License, Version 2.0 (the "License");
you may not use this file except in compliance with the License.
You may obtain a copy of the License at

    http://www.apache.org/licenses/LICENSE-2.0

Unless required by applicable law or agreed to in writing, software
distributed under the License is distributed on an "AS IS" BASIS,
WITHOUT WARRANTIES OR CONDITIONS OF ANY KIND, either express or implied.
See the License for the specific language governing permissions and
limitations under the License.
*/

package clientcmd

import (
	"fmt"
	"io"
	"io/ioutil"
	"net/url"
	"os"
	"strings"

	"github.com/golang/glog"
	"github.com/imdario/mergo"

	"k8s.io/kubernetes/pkg/api"
	"k8s.io/kubernetes/pkg/client/restclient"
	clientauth "k8s.io/kubernetes/pkg/client/unversioned/auth"
	clientcmdapi "k8s.io/kubernetes/pkg/client/unversioned/clientcmd/api"
)

var (
	// DefaultCluster is the cluster config used when no other config is specified
	// TODO: eventually apiserver should start on 443 and be secure by default
	DefaultCluster = clientcmdapi.Cluster{Server: "http://localhost:8080"}

	// EnvVarCluster allows overriding the DefaultCluster using an envvar for the server name
	EnvVarCluster = clientcmdapi.Cluster{Server: os.Getenv("KUBERNETES_MASTER")}

	DefaultClientConfig = DirectClientConfig{*clientcmdapi.NewConfig(), "", &ConfigOverrides{}, nil, NewDefaultClientConfigLoadingRules()}
)

// ClientConfig is used to make it easy to get an api server client
type ClientConfig interface {
	// RawConfig returns the merged result of all overrides
	RawConfig() (clientcmdapi.Config, error)
	// ClientConfig returns a complete client config
	ClientConfig() (*restclient.Config, error)
	// Namespace returns the namespace resulting from the merged
	// result of all overrides and a boolean indicating if it was
	// overridden
	Namespace() (string, bool, error)
	// ConfigAccess returns the rules for loading/persisting the config.
	ConfigAccess() ConfigAccess
}

type PersistAuthProviderConfigForUser func(user string) restclient.AuthProviderConfigPersister

// DirectClientConfig is a ClientConfig interface that is backed by a clientcmdapi.Config, options overrides, and an optional fallbackReader for auth information
type DirectClientConfig struct {
	config         clientcmdapi.Config
	contextName    string
	overrides      *ConfigOverrides
	fallbackReader io.Reader
	configAccess   ConfigAccess
}

// NewDefaultClientConfig creates a DirectClientConfig using the config.CurrentContext as the context name
func NewDefaultClientConfig(config clientcmdapi.Config, overrides *ConfigOverrides) ClientConfig {
	return &DirectClientConfig{config, config.CurrentContext, overrides, nil, NewDefaultClientConfigLoadingRules()}
}

// NewNonInteractiveClientConfig creates a DirectClientConfig using the passed context name and does not have a fallback reader for auth information
func NewNonInteractiveClientConfig(config clientcmdapi.Config, contextName string, overrides *ConfigOverrides, configAccess ConfigAccess) ClientConfig {
	return &DirectClientConfig{config, contextName, overrides, nil, configAccess}
}

// NewInteractiveClientConfig creates a DirectClientConfig using the passed context name and a reader in case auth information is not provided via files or flags
func NewInteractiveClientConfig(config clientcmdapi.Config, contextName string, overrides *ConfigOverrides, fallbackReader io.Reader, configAccess ConfigAccess) ClientConfig {
	return &DirectClientConfig{config, contextName, overrides, fallbackReader, configAccess}
}

func (config *DirectClientConfig) RawConfig() (clientcmdapi.Config, error) {
	return config.config, nil
}

// ClientConfig implements ClientConfig
func (config *DirectClientConfig) ClientConfig() (*restclient.Config, error) {
	if err := config.ConfirmUsable(); err != nil {
		return nil, err
	}

	configAuthInfo := config.getAuthInfo()
	configClusterInfo := config.getCluster()

	clientConfig := &restclient.Config{}
	clientConfig.Host = configClusterInfo.Server
	if u, err := url.ParseRequestURI(clientConfig.Host); err == nil && u.Opaque == "" && len(u.Path) > 1 {
		u.RawQuery = ""
		u.Fragment = ""
		clientConfig.Host = u.String()
	}
<<<<<<< HEAD
=======
	if len(configAuthInfo.Impersonate) > 0 {
		clientConfig.Impersonate = configAuthInfo.Impersonate
	}
>>>>>>> 28313793

	// only try to read the auth information if we are secure
	if restclient.IsConfigTransportTLS(*clientConfig) {
		var err error

		// mergo is a first write wins for map value and a last writing wins for interface values
		// NOTE: This behavior changed with https://github.com/imdario/mergo/commit/d304790b2ed594794496464fadd89d2bb266600a.
		//       Our mergo.Merge version is older than this change.
		var persister restclient.AuthProviderConfigPersister
		if config.configAccess != nil {
			persister = PersisterForUser(config.configAccess, config.getAuthInfoName())
		}
		userAuthPartialConfig, err := getUserIdentificationPartialConfig(configAuthInfo, config.fallbackReader, persister)
		if err != nil {
			return nil, err
		}
		mergo.Merge(clientConfig, userAuthPartialConfig)

		serverAuthPartialConfig, err := getServerIdentificationPartialConfig(configAuthInfo, configClusterInfo)
		if err != nil {
			return nil, err
		}
		mergo.Merge(clientConfig, serverAuthPartialConfig)
	}

	return clientConfig, nil
}

// clientauth.Info object contain both user identification and server identification.  We want different precedence orders for
// both, so we have to split the objects and merge them separately
// we want this order of precedence for the server identification
// 1.  configClusterInfo (the final result of command line flags and merged .kubeconfig files)
// 2.  configAuthInfo.auth-path (this file can contain information that conflicts with #1, and we want #1 to win the priority)
// 3.  load the ~/.kubernetes_auth file as a default
func getServerIdentificationPartialConfig(configAuthInfo clientcmdapi.AuthInfo, configClusterInfo clientcmdapi.Cluster) (*restclient.Config, error) {
	mergedConfig := &restclient.Config{}

	// configClusterInfo holds the information identify the server provided by .kubeconfig
	configClientConfig := &restclient.Config{}
	configClientConfig.CAFile = configClusterInfo.CertificateAuthority
	configClientConfig.CAData = configClusterInfo.CertificateAuthorityData
	configClientConfig.Insecure = configClusterInfo.InsecureSkipTLSVerify
	mergo.Merge(mergedConfig, configClientConfig)

	return mergedConfig, nil
}

// clientauth.Info object contain both user identification and server identification.  We want different precedence orders for
// both, so we have to split the objects and merge them separately
// we want this order of precedence for user identifcation
// 1.  configAuthInfo minus auth-path (the final result of command line flags and merged .kubeconfig files)
// 2.  configAuthInfo.auth-path (this file can contain information that conflicts with #1, and we want #1 to win the priority)
// 3.  if there is not enough information to idenfity the user, load try the ~/.kubernetes_auth file
// 4.  if there is not enough information to identify the user, prompt if possible
func getUserIdentificationPartialConfig(configAuthInfo clientcmdapi.AuthInfo, fallbackReader io.Reader, persistAuthConfig restclient.AuthProviderConfigPersister) (*restclient.Config, error) {
	mergedConfig := &restclient.Config{}

	// blindly overwrite existing values based on precedence
	if len(configAuthInfo.Token) > 0 {
		mergedConfig.BearerToken = configAuthInfo.Token
	}
	if len(configAuthInfo.Impersonate) > 0 {
		mergedConfig.Impersonate = configAuthInfo.Impersonate
	}
	if len(configAuthInfo.ClientCertificate) > 0 || len(configAuthInfo.ClientCertificateData) > 0 {
		mergedConfig.CertFile = configAuthInfo.ClientCertificate
		mergedConfig.CertData = configAuthInfo.ClientCertificateData
		mergedConfig.KeyFile = configAuthInfo.ClientKey
		mergedConfig.KeyData = configAuthInfo.ClientKeyData
	}
	if len(configAuthInfo.Username) > 0 || len(configAuthInfo.Password) > 0 {
		mergedConfig.Username = configAuthInfo.Username
		mergedConfig.Password = configAuthInfo.Password
	}
	if configAuthInfo.AuthProvider != nil {
		mergedConfig.AuthProvider = configAuthInfo.AuthProvider
		mergedConfig.AuthConfigPersister = persistAuthConfig
	}

	// if there still isn't enough information to authenticate the user, try prompting
	if !canIdentifyUser(*mergedConfig) && (fallbackReader != nil) {
		prompter := NewPromptingAuthLoader(fallbackReader)
		promptedAuthInfo := prompter.Prompt()

		promptedConfig := makeUserIdentificationConfig(*promptedAuthInfo)
		previouslyMergedConfig := mergedConfig
		mergedConfig = &restclient.Config{}
		mergo.Merge(mergedConfig, promptedConfig)
		mergo.Merge(mergedConfig, previouslyMergedConfig)
	}

	return mergedConfig, nil
}

// makeUserIdentificationFieldsConfig returns a client.Config capable of being merged using mergo for only user identification information
func makeUserIdentificationConfig(info clientauth.Info) *restclient.Config {
	config := &restclient.Config{}
	config.Username = info.User
	config.Password = info.Password
	config.CertFile = info.CertFile
	config.KeyFile = info.KeyFile
	config.BearerToken = info.BearerToken
	return config
}

// makeUserIdentificationFieldsConfig returns a client.Config capable of being merged using mergo for only server identification information
func makeServerIdentificationConfig(info clientauth.Info) restclient.Config {
	config := restclient.Config{}
	config.CAFile = info.CAFile
	if info.Insecure != nil {
		config.Insecure = *info.Insecure
	}
	return config
}

func canIdentifyUser(config restclient.Config) bool {
	return len(config.Username) > 0 ||
		(len(config.CertFile) > 0 || len(config.CertData) > 0) ||
		len(config.BearerToken) > 0 ||
		config.AuthProvider != nil
}

// Namespace implements ClientConfig
func (config *DirectClientConfig) Namespace() (string, bool, error) {
	if err := config.ConfirmUsable(); err != nil {
		return "", false, err
	}

	configContext := config.getContext()

	if len(configContext.Namespace) == 0 {
		return api.NamespaceDefault, false, nil
	}

	overridden := false
	if config.overrides != nil && config.overrides.Context.Namespace != "" {
		overridden = true
	}
	return configContext.Namespace, overridden, nil
}

// ConfigAccess implements ClientConfig
func (config *DirectClientConfig) ConfigAccess() ConfigAccess {
	return config.configAccess
}

// ConfirmUsable looks a particular context and determines if that particular part of the config is useable.  There might still be errors in the config,
// but no errors in the sections requested or referenced.  It does not return early so that it can find as many errors as possible.
func (config *DirectClientConfig) ConfirmUsable() error {
	validationErrors := make([]error, 0)
	validationErrors = append(validationErrors, validateAuthInfo(config.getAuthInfoName(), config.getAuthInfo())...)
	validationErrors = append(validationErrors, validateClusterInfo(config.getClusterName(), config.getCluster())...)
	// when direct client config is specified, and our only error is that no server is defined, we should
	// return a standard "no config" error
	if len(validationErrors) == 1 && validationErrors[0] == ErrEmptyCluster {
		return newErrConfigurationInvalid([]error{ErrEmptyConfig})
	}
	return newErrConfigurationInvalid(validationErrors)
}

func (config *DirectClientConfig) getContextName() string {
	if len(config.overrides.CurrentContext) != 0 {
		return config.overrides.CurrentContext
	}
	if len(config.contextName) != 0 {
		return config.contextName
	}

	return config.config.CurrentContext
}

func (config *DirectClientConfig) getAuthInfoName() string {
	if len(config.overrides.Context.AuthInfo) != 0 {
		return config.overrides.Context.AuthInfo
	}
	return config.getContext().AuthInfo
}

func (config *DirectClientConfig) getClusterName() string {
	if len(config.overrides.Context.Cluster) != 0 {
		return config.overrides.Context.Cluster
	}
	return config.getContext().Cluster
}

func (config *DirectClientConfig) getContext() clientcmdapi.Context {
	contexts := config.config.Contexts
	contextName := config.getContextName()

	var mergedContext clientcmdapi.Context
	if configContext, exists := contexts[contextName]; exists {
		mergo.Merge(&mergedContext, configContext)
	}
	mergo.Merge(&mergedContext, config.overrides.Context)

	return mergedContext
}

func (config *DirectClientConfig) getAuthInfo() clientcmdapi.AuthInfo {
	authInfos := config.config.AuthInfos
	authInfoName := config.getAuthInfoName()

	var mergedAuthInfo clientcmdapi.AuthInfo
	if configAuthInfo, exists := authInfos[authInfoName]; exists {
		mergo.Merge(&mergedAuthInfo, configAuthInfo)
	}
	mergo.Merge(&mergedAuthInfo, config.overrides.AuthInfo)

	return mergedAuthInfo
}

func (config *DirectClientConfig) getCluster() clientcmdapi.Cluster {
	clusterInfos := config.config.Clusters
	clusterInfoName := config.getClusterName()

	var mergedClusterInfo clientcmdapi.Cluster
	mergo.Merge(&mergedClusterInfo, DefaultCluster)
	mergo.Merge(&mergedClusterInfo, EnvVarCluster)
	if configClusterInfo, exists := clusterInfos[clusterInfoName]; exists {
		mergo.Merge(&mergedClusterInfo, configClusterInfo)
	}
	mergo.Merge(&mergedClusterInfo, config.overrides.ClusterInfo)
	// An override of --insecure-skip-tls-verify=true and no accompanying CA/CA data should clear already-set CA/CA data
	// otherwise, a kubeconfig containing a CA reference would return an error that "CA and insecure-skip-tls-verify couldn't both be set"
	caLen := len(config.overrides.ClusterInfo.CertificateAuthority)
	caDataLen := len(config.overrides.ClusterInfo.CertificateAuthorityData)
	if config.overrides.ClusterInfo.InsecureSkipTLSVerify && caLen == 0 && caDataLen == 0 {
		mergedClusterInfo.CertificateAuthority = ""
		mergedClusterInfo.CertificateAuthorityData = nil
	}

	return mergedClusterInfo
}

// inClusterClientConfig makes a config that will work from within a kubernetes cluster container environment.
type inClusterClientConfig struct{}

func (inClusterClientConfig) RawConfig() (clientcmdapi.Config, error) {
	return clientcmdapi.Config{}, fmt.Errorf("inCluster environment config doesn't support multiple clusters")
}

func (inClusterClientConfig) ClientConfig() (*restclient.Config, error) {
	return restclient.InClusterConfig()
}

func (inClusterClientConfig) Namespace() (string, error) {
	// This way assumes you've set the POD_NAMESPACE environment variable using the downward API.
	// This check has to be done first for backwards compatibility with the way InClusterConfig was originally set up
	if ns := os.Getenv("POD_NAMESPACE"); ns != "" {
		return ns, nil
	}

	// Fall back to the namespace associated with the service account token, if available
	if data, err := ioutil.ReadFile("/var/run/secrets/kubernetes.io/serviceaccount/namespace"); err == nil {
		if ns := strings.TrimSpace(string(data)); len(ns) > 0 {
			return ns, nil
		}
	}

	return "default", nil
}

func (inClusterClientConfig) ConfigAccess() ConfigAccess {
	return NewDefaultClientConfigLoadingRules()
}

// Possible returns true if loading an inside-kubernetes-cluster is possible.
func (inClusterClientConfig) Possible() bool {
	fi, err := os.Stat("/var/run/secrets/kubernetes.io/serviceaccount/token")
	return os.Getenv("KUBERNETES_SERVICE_HOST") != "" &&
		os.Getenv("KUBERNETES_SERVICE_PORT") != "" &&
		err == nil && !fi.IsDir()
}

// BuildConfigFromFlags is a helper function that builds configs from a master
// url or a kubeconfig filepath. These are passed in as command line flags for cluster
// components. Warnings should reflect this usage. If neither masterUrl or kubeconfigPath
// are passed in we fallback to inClusterConfig. If inClusterConfig fails, we fallback
// to the default config.
func BuildConfigFromFlags(masterUrl, kubeconfigPath string) (*restclient.Config, error) {
	if kubeconfigPath == "" && masterUrl == "" {
		glog.Warningf("Neither --kubeconfig nor --master was specified.  Using the inClusterConfig.  This might not work.")
		kubeconfig, err := restclient.InClusterConfig()
		if err == nil {
			return kubeconfig, nil
		}
		glog.Warning("error creating inClusterConfig, falling back to default config: ", err)
	}
	return NewNonInteractiveDeferredLoadingClientConfig(
		&ClientConfigLoadingRules{ExplicitPath: kubeconfigPath},
		&ConfigOverrides{ClusterInfo: clientcmdapi.Cluster{Server: masterUrl}}).ClientConfig()
}

// BuildConfigFromKubeconfigGetter is a helper function that builds configs from a master
// url and a kubeconfigGetter.
func BuildConfigFromKubeconfigGetter(masterUrl string, kubeconfigGetter KubeconfigGetter) (*restclient.Config, error) {
	// TODO: We do not need a DeferredLoader here. Refactor code and see if we can use DirectClientConfig here.
	cc := NewNonInteractiveDeferredLoadingClientConfig(
		&ClientConfigGetter{kubeconfigGetter: kubeconfigGetter},
		&ConfigOverrides{ClusterInfo: clientcmdapi.Cluster{Server: masterUrl}})
	return cc.ClientConfig()
}<|MERGE_RESOLUTION|>--- conflicted
+++ resolved
@@ -104,12 +104,9 @@
 		u.Fragment = ""
 		clientConfig.Host = u.String()
 	}
-<<<<<<< HEAD
-=======
 	if len(configAuthInfo.Impersonate) > 0 {
 		clientConfig.Impersonate = configAuthInfo.Impersonate
 	}
->>>>>>> 28313793
 
 	// only try to read the auth information if we are secure
 	if restclient.IsConfigTransportTLS(*clientConfig) {
