/*
Copyright 2015 The Kubernetes Authors All rights reserved.

Licensed under the Apache License, Version 2.0 (the "License");
you may not use this file except in compliance with the License.
You may obtain a copy of the License at

    http://www.apache.org/licenses/LICENSE-2.0

Unless required by applicable law or agreed to in writing, software
distributed under the License is distributed on an "AS IS" BASIS,
WITHOUT WARRANTIES OR CONDITIONS OF ANY KIND, either express or implied.
See the License for the specific language governing permissions and
limitations under the License.
*/

package e2e

import (
	"encoding/json"
	"fmt"
	"io/ioutil"
	"net/http"
	"os"
	"os/exec"
	"path/filepath"
	"strings"
	"time"

	compute "google.golang.org/api/compute/v1"
	"k8s.io/kubernetes/pkg/api"
	apierrs "k8s.io/kubernetes/pkg/api/errors"
	"k8s.io/kubernetes/pkg/apis/extensions"
	client "k8s.io/kubernetes/pkg/client/unversioned"
	"k8s.io/kubernetes/pkg/runtime"
	utilexec "k8s.io/kubernetes/pkg/util/exec"
	"k8s.io/kubernetes/pkg/util/sets"
	"k8s.io/kubernetes/pkg/util/wait"
	utilyaml "k8s.io/kubernetes/pkg/util/yaml"
	"k8s.io/kubernetes/test/e2e/framework"

	. "github.com/onsi/ginkgo"
	. "github.com/onsi/gomega"
)

const (
	// parent path to yaml test manifests.
	ingressManifestPath = "test/e2e/testing-manifests/ingress"

	// timeout on a single http request.
	reqTimeout = 10 * time.Second

	// healthz port used to verify glbc restarted correctly on the master.
	glbcHealthzPort = 8086

	// On average it takes ~6 minutes for a single backend to come online in GCE.
	lbPollTimeout = 15 * time.Minute

	// General cloud resource poll timeout (eg: create static ip, firewall etc)
	cloudResourcePollTimeout = 5 * time.Minute

	// Time required by the loadbalancer to cleanup, proportional to numApps/Ing.
	lbCleanupTimeout = 5 * time.Minute
	lbPollInterval   = 30 * time.Second

	// Name of the config-map and key the ingress controller stores its uid in.
	uidConfigMap = "ingress-uid"
	uidKey       = "uid"

	// GCE only allows names < 64 characters, and the loadbalancer controller inserts
	// a single character of padding.
	nameLenLimit = 62
)

var _ = framework.KubeDescribe("Loadbalancing: L7 [Feature:Ingress]", func() {
	defer GinkgoRecover()
	f := framework.NewDefaultFramework("ingress")
	var ns string
	var jig *testJig
	manifestPath := filepath.Join(ingressManifestPath, "http")

	// These constants match the manifests used in ingressManifestPath
	tlsHost := "foo.bar.com"
	tlsSecretName := "foo"
	updatedTLSHost := "foobar.com"
	updateURLMapHost := "bar.baz.com"
	updateURLMapPath := "/testurl"

	BeforeEach(func() {
		f.BeforeEach()
		jig = newTestJig(f.Client)
		ns = f.Namespace.Name
	})

	// Platform agnostic list of tests that must be satisfied by all controllers
	conformanceTests := []struct {
		entryLog string
		execute  func()
		exitLog  string
	}{
		{
			fmt.Sprintf("should create a basic HTTP ingress"),
			func() { jig.createIngress(manifestPath, ns, map[string]string{}) },
			fmt.Sprintf("waiting for urls on basic HTTP ingress"),
		},
		{
			fmt.Sprintf("should terminate TLS for host %v", tlsHost),
			func() { jig.addHTTPS(tlsSecretName, tlsHost) },
			fmt.Sprintf("waiting for HTTPS updates to reflect in ingress"),
		},
		{
			fmt.Sprintf("should update SSL certificated with modified hostname %v", updatedTLSHost),
			func() {
				jig.update(func(ing *extensions.Ingress) {
					newRules := []extensions.IngressRule{}
					for _, rule := range ing.Spec.Rules {
						if rule.Host != tlsHost {
							newRules = append(newRules, rule)
							continue
						}
						newRules = append(newRules, extensions.IngressRule{
							Host:             updatedTLSHost,
							IngressRuleValue: rule.IngressRuleValue,
						})
					}
					ing.Spec.Rules = newRules
				})
				jig.addHTTPS(tlsSecretName, updatedTLSHost)
			},
			fmt.Sprintf("Waiting for updated certificates to accept requests for host %v", updatedTLSHost),
		},
		{
			fmt.Sprintf("should update url map for host %v to expose a single url: %v", updateURLMapHost, updateURLMapPath),
			func() {
				var pathToFail string
				jig.update(func(ing *extensions.Ingress) {
					newRules := []extensions.IngressRule{}
					for _, rule := range ing.Spec.Rules {
						if rule.Host != updateURLMapHost {
							newRules = append(newRules, rule)
							continue
						}
						existingPath := rule.IngressRuleValue.HTTP.Paths[0]
						pathToFail = existingPath.Path
						newRules = append(newRules, extensions.IngressRule{
							Host: updateURLMapHost,
							IngressRuleValue: extensions.IngressRuleValue{
								HTTP: &extensions.HTTPIngressRuleValue{
									Paths: []extensions.HTTPIngressPath{
										{
											Path:    updateURLMapPath,
											Backend: existingPath.Backend,
										},
									},
								},
							},
						})
					}
					ing.Spec.Rules = newRules
				})
				By("Checking that " + pathToFail + " is not exposed by polling for failure")
				route := fmt.Sprintf("http://%v%v", jig.address, pathToFail)
				ExpectNoError(jig.pollURL(route, updateURLMapHost, lbCleanupTimeout, &http.Client{Timeout: reqTimeout}, true))
			},
			fmt.Sprintf("Waiting for path updates to reflect in L7"),
		},
	}

	// Before enabling this loadbalancer test in any other test list you must
	// make sure the associated project has enough quota. At the time of this
	// writing a GCE project is allowed 3 backend services by default. This
	// test requires at least 5.
	//
	// Slow by design ~10m for each "It" block dominated by loadbalancer setup time
	// TODO: write similar tests for nginx, haproxy and AWS Ingress.
	framework.KubeDescribe("GCE [Feature: Ingress]", func() {
		var gceController *GCEIngressController

		// Platform specific setup
		BeforeEach(func() {
			framework.SkipUnlessProviderIs("gce", "gke")
			By("Initializing gce controller")
			gceController = &GCEIngressController{ns: ns, Project: framework.TestContext.CloudConfig.ProjectID, c: jig.client}
			gceController.init()
		})

		// Platform specific cleanup
		AfterEach(func() {
			if CurrentGinkgoTestDescription().Failed {
				describeIng(ns)
			}
			if jig.ing == nil {
				By("No ingress created, no cleanup necessary")
				return
			}
			By("Deleting ingress")
			jig.deleteIngress()

			By("Cleaning up cloud resources")
			if pollErr := wait.Poll(5*time.Second, lbCleanupTimeout, func() (bool, error) {
				if err := gceController.Cleanup(false); err != nil {
					framework.Logf("Still waiting for glbc to cleanup: %v", err)
					return false, nil
				}
				return true, nil
			}); pollErr != nil {
				if cleanupErr := gceController.Cleanup(true); cleanupErr != nil {
					framework.Logf("WARNING: Failed to cleanup resources %v", cleanupErr)
				}
				framework.Failf("Failed to cleanup GCE L7 resources.")
			}
		})

		It("should conform to Ingress spec", func() {
			for _, t := range conformanceTests {
				By(t.entryLog)
				t.execute()
				By(t.exitLog)
				jig.waitForIngress()
			}
		})

		It("shoud create ingress with given static-ip ", func() {
			ip := gceController.staticIP(ns)
			By(fmt.Sprintf("allocated static ip %v: %v through the GCE cloud provider", ns, ip))

			jig.createIngress(filepath.Join(ingressManifestPath, "static-ip"), ns, map[string]string{
				"kubernetes.io/ingress.global-static-ip-name": ns,
				"kubernetes.io/ingress.allow-http":            "false",
			})

			By("waiting for Ingress to come up with ip: " + ip)
			httpClient := buildInsecureClient(reqTimeout)
			ExpectNoError(jig.pollURL(fmt.Sprintf("https://%v/", ip), "", lbPollTimeout, httpClient, false))

			By("should reject HTTP traffic")
			ExpectNoError(jig.pollURL(fmt.Sprintf("http://%v/", ip), "", lbPollTimeout, httpClient, true))

			// TODO: uncomment the restart test once we have a way to synchronize
			// and know that the controller has resumed watching. If we delete
			// the ingress before the controller is ready we will leak.
			// By("restaring glbc")
			// restarter := NewRestartConfig(
			//	 framework.GetMasterHost(), "glbc", glbcHealthzPort, restartPollInterval, restartTimeout)
			// restarter.restart()
			// By("should continue serving on provided static-ip for 30 seconds")
			// ExpectNoError(jig.verifyURL(fmt.Sprintf("https://%v/", ip), "", 30, 1*time.Second, httpClient))
		})

		// TODO: Implement a multizone e2e that verifies traffic reaches each
		// zone based on pod labels.
	})
})

func describeIng(ns string) {
	framework.Logf("\nOutput of kubectl describe ing:\n")
	desc, _ := framework.RunKubectl(
		"describe", "ing", fmt.Sprintf("--namespace=%v", ns))
	framework.Logf(desc)
}

func exists(path string) bool {
	_, err := os.Stat(path)
	if err == nil {
		return true
	}
	if os.IsNotExist(err) {
		return false
	}
	framework.Failf("Failed to os.Stat path %v", path)
	return false
}

func newTestJig(c *client.Client) *testJig {
	return &testJig{client: c, rootCAs: map[string][]byte{}}
}

type testJig struct {
	client  *client.Client
	rootCAs map[string][]byte
	address string
	ing     *extensions.Ingress
}

// createIngress creates the Ingress and associated service/rc.
// Required: ing.yaml, rc.yaml, svc.yaml must exist in manifestPath
// Optional: secret.yaml, ingAnnotations
// If ingAnnotations is specified it will overwrite any annotations in ing.yaml
func (j *testJig) createIngress(manifestPath, ns string, ingAnnotations map[string]string) {
	mkpath := func(file string) string {
		return filepath.Join(framework.TestContext.RepoRoot, manifestPath, file)
	}

	framework.Logf("creating replication controller")
	framework.RunKubectlOrDie("create", "-f", mkpath("rc.yaml"), fmt.Sprintf("--namespace=%v", ns))

	framework.Logf("creating service")
	framework.RunKubectlOrDie("create", "-f", mkpath("svc.yaml"), fmt.Sprintf("--namespace=%v", ns))

	if exists(mkpath("secret.yaml")) {
		framework.Logf("creating secret")
		framework.RunKubectlOrDie("create", "-f", mkpath("secret.yaml"), fmt.Sprintf("--namespace=%v", ns))
	}
	j.ing = ingFromManifest(mkpath("ing.yaml"))
	j.ing.Namespace = ns
	if len(ingAnnotations) != 0 {
		j.ing.Annotations = ingAnnotations
	}
	framework.Logf(fmt.Sprintf("creating" + j.ing.Name + " ingress"))
	var err error
	j.ing, err = j.client.Extensions().Ingress(ns).Create(j.ing)
	ExpectNoError(err)
}

<<<<<<< HEAD
// createIngress creates an Ingress with num rules. Eg:
// start = 1 num = 2 will given you a single Ingress with 2 rules:
// Ingress {
//	 foo1.bar.com: /foo1
//	 foo2.bar.com: /foo2
// }
func generateIngressSpec(start, num int, ns string) *extensions.Ingress {
	name := fmt.Sprintf("%v%d", appPrefix, start)
	ing := extensions.Ingress{
		ObjectMeta: api.ObjectMeta{
			Name:      name,
			Namespace: ns,
		},
		Spec: extensions.IngressSpec{
			Backend: &extensions.IngressBackend{
				ServiceName: fmt.Sprintf("%v%d", appPrefix, start),
				ServicePort: intstr.FromInt(httpContainerPort),
			},
			Rules: []extensions.IngressRule{},
		},
=======
func (j *testJig) update(update func(ing *extensions.Ingress)) {
	var err error
	ns, name := j.ing.Namespace, j.ing.Name
	for i := 0; i < 3; i++ {
		j.ing, err = j.client.Extensions().Ingress(ns).Get(name)
		if err != nil {
			framework.Failf("failed to get ingress %q: %v", name, err)
		}
		update(j.ing)
		j.ing, err = j.client.Extensions().Ingress(ns).Update(j.ing)
		if err == nil {
			describeIng(j.ing.Namespace)
			return
		}
		if !apierrs.IsConflict(err) && !apierrs.IsServerTimeout(err) {
			framework.Failf("failed to update ingress %q: %v", name, err)
		}
>>>>>>> 28313793
	}
	framework.Failf("too many retries updating ingress %q", name)
}

func (j *testJig) addHTTPS(secretName string, hosts ...string) {
	j.ing.Spec.TLS = []extensions.IngressTLS{{Hosts: hosts, SecretName: secretName}}
	// TODO: Just create the secret in getRootCAs once we're watching secrets in
	// the ingress controller.
	_, cert, _, err := createSecret(j.client, j.ing)
	ExpectNoError(err)
	framework.Logf("Updating ingress %v to use secret %v for TLS termination", j.ing.Name, secretName)
	j.update(func(ing *extensions.Ingress) {
		ing.Spec.TLS = []extensions.IngressTLS{{Hosts: hosts, SecretName: secretName}}
	})
	j.rootCAs[secretName] = cert
}

func (j *testJig) getRootCA(secretName string) (rootCA []byte) {
	var ok bool
	rootCA, ok = j.rootCAs[secretName]
	if !ok {
		framework.Failf("Failed to retrieve rootCAs, no recorded secret by name %v", secretName)
	}
<<<<<<< HEAD
	// Create the host for the cert by appending all hosts mentioned in rules.
	hosts := []string{}
	for _, rules := range ing.Spec.Rules {
		hosts = append(hosts, rules.Host)
	}
	ing.Spec.TLS = []extensions.IngressTLS{
		{Hosts: hosts, SecretName: name},
	}
	return &ing
=======
	return
>>>>>>> 28313793
}

func (j *testJig) deleteIngress() {
	ExpectNoError(j.client.Extensions().Ingress(j.ing.Namespace).Delete(j.ing.Name, nil))
}

func (j *testJig) waitForIngress() {
	// Wait for the loadbalancer IP.
	address, err := framework.WaitForIngressAddress(j.client, j.ing.Namespace, j.ing.Name, lbPollTimeout)
	if err != nil {
		framework.Failf("Ingress failed to acquire an IP address within %v", lbPollTimeout)
	}
	j.address = address
	framework.Logf("Found address %v for ingress %v", j.address, j.ing.Name)
	timeoutClient := &http.Client{Timeout: reqTimeout}

	// Check that all rules respond to a simple GET.
	for _, rules := range j.ing.Spec.Rules {
		proto := "http"
		if len(j.ing.Spec.TLS) > 0 {
			knownHosts := sets.NewString(j.ing.Spec.TLS[0].Hosts...)
			if knownHosts.Has(rules.Host) {
				timeoutClient.Transport, err = buildTransport(rules.Host, j.getRootCA(j.ing.Spec.TLS[0].SecretName))
				ExpectNoError(err)
				proto = "https"
			}
		}
		for _, p := range rules.IngressRuleValue.HTTP.Paths {
			j.curlServiceNodePort(j.ing.Namespace, p.Backend.ServiceName, int(p.Backend.ServicePort.IntVal))
			route := fmt.Sprintf("%v://%v%v", proto, address, p.Path)
			framework.Logf("Testing route %v host %v with simple GET", route, rules.Host)
			ExpectNoError(j.pollURL(route, rules.Host, lbPollTimeout, timeoutClient, false))
		}
	}
}

// verifyURL polls for the given iterations, in intervals, and fails if the
// given url returns a non-healthy http code even once.
func (j *testJig) verifyURL(route, host string, iterations int, interval time.Duration, httpClient *http.Client) error {
	for i := 0; i < iterations; i++ {
		b, err := simpleGET(httpClient, route, host)
		if err != nil {
			framework.Logf(b)
			return err
		}
		framework.Logf("Verfied %v with host %v %d times, sleeping for %v", route, host, i, interval)
		time.Sleep(interval)
	}
	return nil
}

// pollURL polls till the url responds with a healthy http code. If
// expectUnreachable is true, it breaks on first non-healthy http code instead.
func (j *testJig) pollURL(route, host string, timeout time.Duration, httpClient *http.Client, expectUnreachable bool) error {
	var lastBody string
	pollErr := wait.PollImmediate(lbPollInterval, timeout, func() (bool, error) {
		var err error
		lastBody, err = simpleGET(httpClient, route, host)
		if err != nil {
			framework.Logf("host %v path %v: %v unreachable", host, route, err)
			return expectUnreachable, nil
		}
		return !expectUnreachable, nil
	})
	if pollErr != nil {
		return fmt.Errorf("Failed to execute a successful GET within %v, Last response body for %v, host %v:\n%v\n\n%v\n",
			timeout, route, host, lastBody, pollErr)
	}
	return nil
}

func (j *testJig) curlServiceNodePort(ns, name string, port int) {
	// TODO: Curl all nodes?
	u, err := framework.GetNodePortURL(j.client, ns, name, port)
	ExpectNoError(err)
	ExpectNoError(j.pollURL(u, "", 30*time.Second, &http.Client{Timeout: reqTimeout}, false))
}

// ingFromManifest reads a .json/yaml file and returns the rc in it.
func ingFromManifest(fileName string) *extensions.Ingress {
	var ing extensions.Ingress
	framework.Logf("Parsing ingress from %v", fileName)
	data, err := ioutil.ReadFile(fileName)
	ExpectNoError(err)

	json, err := utilyaml.ToJSON(data)
	ExpectNoError(err)

	ExpectNoError(runtime.DecodeInto(api.Codecs.UniversalDecoder(), json, &ing))
	return &ing
}

// gcloudList unmarshals json output of gcloud into given out interface.
func gcloudList(resource, regex, project string, out interface{}) {
	// gcloud prints a message to stderr if it has an available update
	// so we only look at stdout.
	command := []string{
		"compute", resource, "list",
		fmt.Sprintf("--regex=%v", regex),
		fmt.Sprintf("--project=%v", project),
		"-q", "--format=json",
	}
	output, err := exec.Command("gcloud", command...).Output()
	if err != nil {
		errCode := -1
		if exitErr, ok := err.(utilexec.ExitError); ok {
			errCode = exitErr.ExitStatus()
		}
		framework.Logf("Error running gcloud command 'gcloud %s': err: %v, output: %v, status: %d", strings.Join(command, " "), err, string(output), errCode)
	}
	if err := json.Unmarshal([]byte(output), out); err != nil {
		framework.Logf("Error unmarshalling gcloud output for %v: %v, output: %v", resource, err, string(output))
	}
}

func gcloudDelete(resource, name, project string, args ...string) error {
	framework.Logf("Deleting %v: %v", resource, name)
	argList := append([]string{"compute", resource, "delete", name, fmt.Sprintf("--project=%v", project), "-q"}, args...)
	output, err := exec.Command("gcloud", argList...).CombinedOutput()
	if err != nil {
		framework.Logf("Error deleting %v, output: %v\nerror: %+v", resource, string(output), err)
	}
	return err
}

func gcloudCreate(resource, name, project string, args ...string) error {
	framework.Logf("Creating %v in project %v: %v", resource, project, name)
	argsList := append([]string{"compute", resource, "create", name, fmt.Sprintf("--project=%v", project)}, args...)
	output, err := exec.Command("gcloud", argsList...).CombinedOutput()
	if err != nil {
		framework.Logf("Error creating %v, output: %v\nerror: %+v", resource, string(output), err)
	}
	return err
}

// GCEIngressController manages implementation details of Ingress on GCE/GKE.
type GCEIngressController struct {
	ns           string
	rcPath       string
	UID          string
	Project      string
	staticIPName string
	rc           *api.ReplicationController
	svc          *api.Service
	c            *client.Client
}

func (cont *GCEIngressController) getL7AddonUID() (string, error) {
	framework.Logf("Retrieving UID from config map: %v/%v", api.NamespaceSystem, uidConfigMap)
	cm, err := cont.c.ConfigMaps(api.NamespaceSystem).Get(uidConfigMap)
	if err != nil {
		return "", err
	}
	if uid, ok := cm.Data[uidKey]; ok {
		return uid, nil
	}
	return "", fmt.Errorf("Could not find cluster UID for L7 addon pod")
}

func (cont *GCEIngressController) init() {
	uid, err := cont.getL7AddonUID()
	Expect(err).NotTo(HaveOccurred())
	cont.UID = uid
	// There's a name limit imposed by GCE. The controller will truncate.
	testName := fmt.Sprintf("k8s-fw-foo-app-X-%v--%v", cont.ns, cont.UID)
	if len(testName) > nameLenLimit {
		framework.Logf("WARNING: test name including cluster UID: %v is over the GCE limit of %v", testName, nameLenLimit)
	} else {
		framework.Logf("Deteced cluster UID %v", cont.UID)
	}
}

func (cont *GCEIngressController) staticIP(name string) string {
	ExpectNoError(gcloudCreate("addresses", name, cont.Project, "--global"))
	cont.staticIPName = name
	ipList := []compute.Address{}
	if pollErr := wait.PollImmediate(5*time.Second, cloudResourcePollTimeout, func() (bool, error) {
		gcloudList("addresses", name, cont.Project, &ipList)
		if len(ipList) != 1 {
			framework.Logf("Failed to find static ip %v even though create call succeeded, found ips %+v", name, ipList)
			return false, nil
		}
		return true, nil
	}); pollErr != nil {
		if err := gcloudDelete("addresses", name, cont.Project, "--global"); err == nil {
			framework.Logf("Failed to get AND delete address %v even though create call succeeded", name)
		}
		framework.Failf("Failed to find static ip %v even though create call succeeded, found ips %+v", name, ipList)
	}
	return ipList[0].Address
}

// Cleanup cleans up cloud resources.
// If del is false, it simply reports existing resources without deleting them.
// It always deletes resources created through it's methods, like staticIP, even
// if del is false.
func (cont *GCEIngressController) Cleanup(del bool) error {
	errMsg := ""
	// Ordering is important here because we cannot delete resources that other
	// resources hold references to.
	fwList := []compute.ForwardingRule{}
	for _, regex := range []string{fmt.Sprintf("k8s-fw-.*--%v", cont.UID), fmt.Sprintf("k8s-fws-.*--%v", cont.UID)} {
<<<<<<< HEAD
		gcloudUnmarshal("forwarding-rules", regex, cont.Project, &fwList)
=======
		gcloudList("forwarding-rules", regex, cont.Project, &fwList)
>>>>>>> 28313793
		if len(fwList) != 0 {
			msg := ""
			for _, f := range fwList {
				msg += fmt.Sprintf("%v\n", f.Name)
				if del {
<<<<<<< HEAD
					Logf("Deleting forwarding-rule: %v", f.Name)
					output, err := exec.Command("gcloud", "compute", "forwarding-rules", "delete",
						f.Name, fmt.Sprintf("--project=%v", cont.Project), "-q", "--global").CombinedOutput()
					if err != nil {
						Logf("Error deleting forwarding rules, output: %v\nerror:%v", string(output), err)
					}
=======
					gcloudDelete("forwarding-rules", f.Name, cont.Project, "--global")
>>>>>>> 28313793
				}
			}
			errMsg += fmt.Sprintf("\nFound forwarding rules:\n%v", msg)
		}
	}
	// Static IPs are named after forwarding rules.
	ipList := []compute.Address{}
<<<<<<< HEAD
	gcloudUnmarshal("addresses", fmt.Sprintf("k8s-fw-.*--%v", cont.UID), cont.Project, &ipList)
=======
	gcloudList("addresses", fmt.Sprintf("k8s-fw-.*--%v", cont.UID), cont.Project, &ipList)
>>>>>>> 28313793
	if len(ipList) != 0 {
		msg := ""
		for _, ip := range ipList {
			msg += fmt.Sprintf("%v\n", ip.Name)
			if del {
				gcloudDelete("addresses", ip.Name, cont.Project)
			}
		}
<<<<<<< HEAD
		errMsg += fmt.Sprintf("Found health check:\n%v", msg)
=======
		errMsg += fmt.Sprintf("Found addresses:\n%v", msg)
	}

	// If the test allocated a static ip, delete that regardless
	if cont.staticIPName != "" {
		if err := gcloudDelete("addresses", cont.staticIPName, cont.Project, "--global"); err == nil {
			cont.staticIPName = ""
		}
>>>>>>> 28313793
	}

	tpList := []compute.TargetHttpProxy{}
	gcloudList("target-http-proxies", fmt.Sprintf("k8s-tp-.*--%v", cont.UID), cont.Project, &tpList)
	if len(tpList) != 0 {
		msg := ""
		for _, t := range tpList {
			msg += fmt.Sprintf("%v\n", t.Name)
			if del {
				gcloudDelete("target-http-proxies", t.Name, cont.Project)
			}
		}
		errMsg += fmt.Sprintf("Found target proxies:\n%v", msg)
	}
	tpsList := []compute.TargetHttpsProxy{}
<<<<<<< HEAD
	gcloudUnmarshal("target-https-proxies", fmt.Sprintf("k8s-tps-.*--%v", cont.UID), cont.Project, &tpsList)
=======
	gcloudList("target-https-proxies", fmt.Sprintf("k8s-tps-.*--%v", cont.UID), cont.Project, &tpsList)
>>>>>>> 28313793
	if len(tpsList) != 0 {
		msg := ""
		for _, t := range tpsList {
			msg += fmt.Sprintf("%v\n", t.Name)
			if del {
<<<<<<< HEAD
				gcloudDelete("target-http-proxies", t.Name, cont.Project)
=======
				gcloudDelete("target-https-proxies", t.Name, cont.Project)
>>>>>>> 28313793
			}
		}
		errMsg += fmt.Sprintf("Found target HTTPS proxies:\n%v", msg)
	}
	// TODO: Check for leaked ssl certs.

	umList := []compute.UrlMap{}
	gcloudList("url-maps", fmt.Sprintf("k8s-um-.*--%v", cont.UID), cont.Project, &umList)
	if len(umList) != 0 {
		msg := ""
		for _, u := range umList {
			msg += fmt.Sprintf("%v\n", u.Name)
			if del {
				gcloudDelete("url-maps", u.Name, cont.Project)
			}
		}
		errMsg += fmt.Sprintf("Found url maps:\n%v", msg)
	}

	beList := []compute.BackendService{}
	gcloudList("backend-services", fmt.Sprintf("k8s-be-[0-9]+--%v", cont.UID), cont.Project, &beList)
	if len(beList) != 0 {
		msg := ""
		for _, b := range beList {
			msg += fmt.Sprintf("%v\n", b.Name)
			if del {
				gcloudDelete("backend-services", b.Name, cont.Project)
			}
		}
		errMsg += fmt.Sprintf("Found backend services:\n%v", msg)
	}

	hcList := []compute.HttpHealthCheck{}
	gcloudList("http-health-checks", fmt.Sprintf("k8s-be-[0-9]+--%v", cont.UID), cont.Project, &hcList)
	if len(hcList) != 0 {
		msg := ""
		for _, h := range hcList {
			msg += fmt.Sprintf("%v\n", h.Name)
			if del {
				gcloudDelete("http-health-checks", h.Name, cont.Project)
			}
		}
		errMsg += fmt.Sprintf("Found health check:\n%v", msg)
	}
	// TODO: Verify instance-groups, issue #16636. Gcloud mysteriously barfs when told
	// to unmarshal instance groups into the current vendored gce-client's understanding
	// of the struct.
	if errMsg == "" {
		return nil
	}
	return fmt.Errorf(errMsg)
<<<<<<< HEAD
}

// Before enabling this loadbalancer test in any other test list you must
// make sure the associated project has enough quota. At the time of this
// writing a GCE project is allowed 3 backend services by default. This
// test requires at least 5.
//
// Slow by design (10 min)
var _ = Describe("GCE L7 LoadBalancer Controller [Feature:Ingress]", func() {
	// These variables are initialized after framework's beforeEach.
	var ns string
	var addonDir string
	var client *client.Client
	var responseTimes, creationTimes []time.Duration
	var ingController *IngressController

	framework := Framework{BaseName: "glbc"}

	BeforeEach(func() {
		// This test requires a GCE/GKE only cluster-addon
		SkipUnlessProviderIs("gce", "gke")
		framework.beforeEach()
		client = framework.Client
		ns = framework.Namespace.Name
		// Scaled down the existing Ingress controller so it doesn't interfere with the test.
		Expect(scaleRCByLabels(client, api.NamespaceSystem, clusterAddonLBLabels, 0)).NotTo(HaveOccurred())
		addonDir = filepath.Join(
			testContext.RepoRoot, "cluster", "addons", "cluster-loadbalancing", "glbc")

		nsParts := strings.Split(ns, "-")
		ingController = &IngressController{
			ns: ns,
			// The UID in the namespace was generated by the master, so it's
			// global to the cluster.
			UID:            nsParts[len(nsParts)-1],
			Project:        testContext.CloudConfig.ProjectID,
			rcPath:         filepath.Join(addonDir, "glbc-controller.yaml"),
			defaultSvcPath: filepath.Join(addonDir, "default-svc.yaml"),
			c:              client,
		}
		ingController.create()
		Logf("Finished creating ingress controller")
		// If we somehow get the same namespace uid as someone else in this
		// gce project, just back off.
		Expect(ingController.Cleanup(false)).NotTo(HaveOccurred())
		responseTimes = []time.Duration{}
		creationTimes = []time.Duration{}
	})

	AfterEach(func() {
		Logf("Average creation time %+v, health check time %+v", creationTimes, responseTimes)
		if CurrentGinkgoTestDescription().Failed {
			kubectlLogLBController(client, ns)
			Logf("\nOutput of kubectl describe ing:\n")
			desc, _ := runKubectl("describe", "ing", fmt.Sprintf("--namespace=%v", ns))
			Logf(desc)
		}
		// Delete all Ingress, then wait for the controller to cleanup.
		ings, err := client.Extensions().Ingress(ns).List(api.ListOptions{})
		if err != nil {
			Logf("WARNING: Failed to list ingress: %+v", err)
		} else {
			for _, ing := range ings.Items {
				Logf("Deleting ingress %v/%v", ing.Namespace, ing.Name)
				if err := client.Extensions().Ingress(ns).Delete(ing.Name, nil); err != nil {
					Logf("WARNING: Failed to delete ingress %v: %v", ing.Name, err)
				}
			}
		}
		pollErr := wait.Poll(5*time.Second, lbCleanupTimeout, func() (bool, error) {
			if err := ingController.Cleanup(false); err != nil {
				Logf("Still waiting for glbc to cleanup: %v", err)
				return false, nil
			}
			return true, nil
		})
		// TODO: Remove this once issue #17802 is fixed
		Expect(scaleRCByLabels(client, ingController.rc.Namespace, ingController.rc.Labels, 0)).NotTo(HaveOccurred())

		// If the controller failed to cleanup the test will fail, but we want to cleanup
		// resources before that.
		if pollErr != nil {
			if cleanupErr := ingController.Cleanup(true); cleanupErr != nil {
				Logf("WARNING: Failed to cleanup resources %v", cleanupErr)
			}
			Failf("Failed to cleanup GCE L7 resources.")
		}
		// Restore the cluster Addon.
		Expect(scaleRCByLabels(client, api.NamespaceSystem, clusterAddonLBLabels, 1)).NotTo(HaveOccurred())
		framework.afterEach()
		Logf("Successfully verified GCE L7 loadbalancer via Ingress.")
	})

	It("should create GCE L7 loadbalancers and verify Ingress", func() {
		// Create numApps apps, exposed via numIng Ingress each with 2 paths.
		// Eg with numApp=10, numIng=5:
		// apps: {foo-app-(0-10)}
		// ingress: {foo-app-(0, 2, 4, 6, 8)}
		// paths:
		//  ingress foo-app-0:
		//	  default1.bar.com
		//	  foo0.bar.com: /foo0
		//	  foo1.bar.com: /foo1
		if numApps < numIng {
			Failf("Need more apps than Ingress")
		}
		Logf("Starting ingress test")
		appsPerIngress := numApps / numIng
		By(fmt.Sprintf("Creating %d rcs + svc, and %d apps per Ingress", numApps, appsPerIngress))

		ingCAs := map[string][]byte{}
		for appID := 0; appID < numApps; appID = appID + appsPerIngress {
			// Creates appsPerIngress apps, then creates one Ingress with paths to all the apps.
			for j := appID; j < appID+appsPerIngress; j++ {
				createApp(client, ns, j)
			}
			var err error
			ing := generateIngressSpec(appID, appsPerIngress, ns)

			// Secrets must be created before the Ingress. The cert of each
			// Ingress contains all the hostnames of that Ingress as the subject
			// name field in the cert.
			By(fmt.Sprintf("Creating secret for ingress %v/%v", ing.Namespace, ing.Name))
			_, rootCA, _, err := createSecret(client, ing)
			Expect(err).NotTo(HaveOccurred())
			ingCAs[ing.Name] = rootCA

			By(fmt.Sprintf("Creating ingress %v/%v", ing.Namespace, ing.Name))
			ing, err = client.Extensions().Ingress(ing.Namespace).Create(ing)
			Expect(err).NotTo(HaveOccurred())
		}

		ings, err := client.Extensions().Ingress(ns).List(api.ListOptions{})
		Expect(err).NotTo(HaveOccurred())
		for _, ing := range ings.Items {
			// Wait for the loadbalancer IP.
			start := time.Now()
			address, err := waitForIngressAddress(client, ing.Namespace, ing.Name, lbPollTimeout)
			if err != nil {
				Failf("Ingress failed to acquire an IP address within %v", lbPollTimeout)
			}
			Expect(err).NotTo(HaveOccurred())
			By(fmt.Sprintf("Found address %v for ingress %v, took %v to come online",
				address, ing.Name, time.Since(start)))
			creationTimes = append(creationTimes, time.Since(start))

			if !verifyHTTPGET {
				continue
			}

			// Check that all rules respond to a simple GET.
			for _, rules := range ing.Spec.Rules {
				// As of Kubernetes 1.1 we only support HTTP Ingress.
				if rules.IngressRuleValue.HTTP == nil {
					continue
				}
				timeoutClient.Transport, err = buildTransport(rules.Host, ingCAs[ing.Name])

				for _, p := range rules.IngressRuleValue.HTTP.Paths {
					route := fmt.Sprintf("https://%v%v", address, p.Path)
					Logf("Testing route %v host %v with simple GET", route, rules.Host)
					if err != nil {
						Failf("Unable to create transport: %v", err)
					}
					// Make sure the service node port is reachable
					Expect(curlServiceNodePort(client, ns, p.Backend.ServiceName, int(p.Backend.ServicePort.IntVal))).NotTo(HaveOccurred())

					GETStart := time.Now()
					var lastBody string
					pollErr := wait.Poll(lbPollInterval, lbPollTimeout, func() (bool, error) {
						var err error
						lastBody, err = simpleGET(timeoutClient, route, rules.Host)
						if err != nil {
							Logf("host %v path %v: %v", rules.Host, route, err)
							return false, nil
						}
						return true, nil
					})
					if pollErr != nil {
						msg := fmt.Sprintf("Failed to execute a successful GET within %v, Last response body for %v, host %v:\n%v\n\n%v\n",
							lbPollTimeout, route, rules.Host, lastBody, pollErr)

						// Make sure the service node port is still reachable
						if err := curlServiceNodePort(client, ns, p.Backend.ServiceName, int(p.Backend.ServicePort.IntVal)); err != nil {
							msg += fmt.Sprintf("Also unable to curl service node port: %v", err)
						}
						Failf(msg)
					}
					rt := time.Since(GETStart)
					By(fmt.Sprintf("Route %v host %v took %v to respond", route, rules.Host, rt))
					responseTimes = append(responseTimes, rt)
				}
			}
		}
		// In most cases slow loadbalancer creation/startup translates directly to
		// GCE api sluggishness. However this might be because of something the
		// controller is doing, eg: maxing out QPS by repeated polling.
		sort.Sort(timeSlice(creationTimes))
		perc50 := creationTimes[len(creationTimes)/2]
		if perc50 > expectedLBCreationTime {
			Logf("WARNING: Average creation time is too high: %+v", creationTimes)
		}
		if !verifyHTTPGET {
			return
		}
		sort.Sort(timeSlice(responseTimes))
		perc50 = responseTimes[len(responseTimes)/2]
		if perc50 > expectedLBHealthCheckTime {
			Logf("WARNING: Average startup time is too high: %+v", responseTimes)
		}
	})
})

func curlServiceNodePort(client *client.Client, ns, name string, port int) error {
	// TODO: Curl all nodes?
	u, err := getNodePortURL(client, ns, name, port)
	if err != nil {
		return err
	}
	var svcCurlBody string
	timeout := 30 * time.Second
	pollErr := wait.Poll(10*time.Second, timeout, func() (bool, error) {
		svcCurlBody, err = simpleGET(timeoutClient, u, "")
		if err != nil {
			Logf("Failed to curl service node port, body: %v\nerror %v", svcCurlBody, err)
			return false, nil
		}
		return true, nil
	})
	if pollErr != nil {
		return fmt.Errorf("Failed to curl service node port in %v, body: %v\nerror %v", timeout, svcCurlBody, err)
	}
	Logf("Successfully curled service node port, body: %v", svcCurlBody)
	return nil
=======
>>>>>>> 28313793
}<|MERGE_RESOLUTION|>--- conflicted
+++ resolved
@@ -312,28 +312,6 @@
 	ExpectNoError(err)
 }
 
-<<<<<<< HEAD
-// createIngress creates an Ingress with num rules. Eg:
-// start = 1 num = 2 will given you a single Ingress with 2 rules:
-// Ingress {
-//	 foo1.bar.com: /foo1
-//	 foo2.bar.com: /foo2
-// }
-func generateIngressSpec(start, num int, ns string) *extensions.Ingress {
-	name := fmt.Sprintf("%v%d", appPrefix, start)
-	ing := extensions.Ingress{
-		ObjectMeta: api.ObjectMeta{
-			Name:      name,
-			Namespace: ns,
-		},
-		Spec: extensions.IngressSpec{
-			Backend: &extensions.IngressBackend{
-				ServiceName: fmt.Sprintf("%v%d", appPrefix, start),
-				ServicePort: intstr.FromInt(httpContainerPort),
-			},
-			Rules: []extensions.IngressRule{},
-		},
-=======
 func (j *testJig) update(update func(ing *extensions.Ingress)) {
 	var err error
 	ns, name := j.ing.Namespace, j.ing.Name
@@ -351,7 +329,6 @@
 		if !apierrs.IsConflict(err) && !apierrs.IsServerTimeout(err) {
 			framework.Failf("failed to update ingress %q: %v", name, err)
 		}
->>>>>>> 28313793
 	}
 	framework.Failf("too many retries updating ingress %q", name)
 }
@@ -375,19 +352,7 @@
 	if !ok {
 		framework.Failf("Failed to retrieve rootCAs, no recorded secret by name %v", secretName)
 	}
-<<<<<<< HEAD
-	// Create the host for the cert by appending all hosts mentioned in rules.
-	hosts := []string{}
-	for _, rules := range ing.Spec.Rules {
-		hosts = append(hosts, rules.Host)
-	}
-	ing.Spec.TLS = []extensions.IngressTLS{
-		{Hosts: hosts, SecretName: name},
-	}
-	return &ing
-=======
 	return
->>>>>>> 28313793
 }
 
 func (j *testJig) deleteIngress() {
@@ -590,26 +555,13 @@
 	// resources hold references to.
 	fwList := []compute.ForwardingRule{}
 	for _, regex := range []string{fmt.Sprintf("k8s-fw-.*--%v", cont.UID), fmt.Sprintf("k8s-fws-.*--%v", cont.UID)} {
-<<<<<<< HEAD
-		gcloudUnmarshal("forwarding-rules", regex, cont.Project, &fwList)
-=======
 		gcloudList("forwarding-rules", regex, cont.Project, &fwList)
->>>>>>> 28313793
 		if len(fwList) != 0 {
 			msg := ""
 			for _, f := range fwList {
 				msg += fmt.Sprintf("%v\n", f.Name)
 				if del {
-<<<<<<< HEAD
-					Logf("Deleting forwarding-rule: %v", f.Name)
-					output, err := exec.Command("gcloud", "compute", "forwarding-rules", "delete",
-						f.Name, fmt.Sprintf("--project=%v", cont.Project), "-q", "--global").CombinedOutput()
-					if err != nil {
-						Logf("Error deleting forwarding rules, output: %v\nerror:%v", string(output), err)
-					}
-=======
 					gcloudDelete("forwarding-rules", f.Name, cont.Project, "--global")
->>>>>>> 28313793
 				}
 			}
 			errMsg += fmt.Sprintf("\nFound forwarding rules:\n%v", msg)
@@ -617,11 +569,7 @@
 	}
 	// Static IPs are named after forwarding rules.
 	ipList := []compute.Address{}
-<<<<<<< HEAD
-	gcloudUnmarshal("addresses", fmt.Sprintf("k8s-fw-.*--%v", cont.UID), cont.Project, &ipList)
-=======
 	gcloudList("addresses", fmt.Sprintf("k8s-fw-.*--%v", cont.UID), cont.Project, &ipList)
->>>>>>> 28313793
 	if len(ipList) != 0 {
 		msg := ""
 		for _, ip := range ipList {
@@ -630,9 +578,6 @@
 				gcloudDelete("addresses", ip.Name, cont.Project)
 			}
 		}
-<<<<<<< HEAD
-		errMsg += fmt.Sprintf("Found health check:\n%v", msg)
-=======
 		errMsg += fmt.Sprintf("Found addresses:\n%v", msg)
 	}
 
@@ -641,7 +586,6 @@
 		if err := gcloudDelete("addresses", cont.staticIPName, cont.Project, "--global"); err == nil {
 			cont.staticIPName = ""
 		}
->>>>>>> 28313793
 	}
 
 	tpList := []compute.TargetHttpProxy{}
@@ -657,21 +601,13 @@
 		errMsg += fmt.Sprintf("Found target proxies:\n%v", msg)
 	}
 	tpsList := []compute.TargetHttpsProxy{}
-<<<<<<< HEAD
-	gcloudUnmarshal("target-https-proxies", fmt.Sprintf("k8s-tps-.*--%v", cont.UID), cont.Project, &tpsList)
-=======
 	gcloudList("target-https-proxies", fmt.Sprintf("k8s-tps-.*--%v", cont.UID), cont.Project, &tpsList)
->>>>>>> 28313793
 	if len(tpsList) != 0 {
 		msg := ""
 		for _, t := range tpsList {
 			msg += fmt.Sprintf("%v\n", t.Name)
 			if del {
-<<<<<<< HEAD
-				gcloudDelete("target-http-proxies", t.Name, cont.Project)
-=======
 				gcloudDelete("target-https-proxies", t.Name, cont.Project)
->>>>>>> 28313793
 			}
 		}
 		errMsg += fmt.Sprintf("Found target HTTPS proxies:\n%v", msg)
@@ -723,241 +659,4 @@
 		return nil
 	}
 	return fmt.Errorf(errMsg)
-<<<<<<< HEAD
-}
-
-// Before enabling this loadbalancer test in any other test list you must
-// make sure the associated project has enough quota. At the time of this
-// writing a GCE project is allowed 3 backend services by default. This
-// test requires at least 5.
-//
-// Slow by design (10 min)
-var _ = Describe("GCE L7 LoadBalancer Controller [Feature:Ingress]", func() {
-	// These variables are initialized after framework's beforeEach.
-	var ns string
-	var addonDir string
-	var client *client.Client
-	var responseTimes, creationTimes []time.Duration
-	var ingController *IngressController
-
-	framework := Framework{BaseName: "glbc"}
-
-	BeforeEach(func() {
-		// This test requires a GCE/GKE only cluster-addon
-		SkipUnlessProviderIs("gce", "gke")
-		framework.beforeEach()
-		client = framework.Client
-		ns = framework.Namespace.Name
-		// Scaled down the existing Ingress controller so it doesn't interfere with the test.
-		Expect(scaleRCByLabels(client, api.NamespaceSystem, clusterAddonLBLabels, 0)).NotTo(HaveOccurred())
-		addonDir = filepath.Join(
-			testContext.RepoRoot, "cluster", "addons", "cluster-loadbalancing", "glbc")
-
-		nsParts := strings.Split(ns, "-")
-		ingController = &IngressController{
-			ns: ns,
-			// The UID in the namespace was generated by the master, so it's
-			// global to the cluster.
-			UID:            nsParts[len(nsParts)-1],
-			Project:        testContext.CloudConfig.ProjectID,
-			rcPath:         filepath.Join(addonDir, "glbc-controller.yaml"),
-			defaultSvcPath: filepath.Join(addonDir, "default-svc.yaml"),
-			c:              client,
-		}
-		ingController.create()
-		Logf("Finished creating ingress controller")
-		// If we somehow get the same namespace uid as someone else in this
-		// gce project, just back off.
-		Expect(ingController.Cleanup(false)).NotTo(HaveOccurred())
-		responseTimes = []time.Duration{}
-		creationTimes = []time.Duration{}
-	})
-
-	AfterEach(func() {
-		Logf("Average creation time %+v, health check time %+v", creationTimes, responseTimes)
-		if CurrentGinkgoTestDescription().Failed {
-			kubectlLogLBController(client, ns)
-			Logf("\nOutput of kubectl describe ing:\n")
-			desc, _ := runKubectl("describe", "ing", fmt.Sprintf("--namespace=%v", ns))
-			Logf(desc)
-		}
-		// Delete all Ingress, then wait for the controller to cleanup.
-		ings, err := client.Extensions().Ingress(ns).List(api.ListOptions{})
-		if err != nil {
-			Logf("WARNING: Failed to list ingress: %+v", err)
-		} else {
-			for _, ing := range ings.Items {
-				Logf("Deleting ingress %v/%v", ing.Namespace, ing.Name)
-				if err := client.Extensions().Ingress(ns).Delete(ing.Name, nil); err != nil {
-					Logf("WARNING: Failed to delete ingress %v: %v", ing.Name, err)
-				}
-			}
-		}
-		pollErr := wait.Poll(5*time.Second, lbCleanupTimeout, func() (bool, error) {
-			if err := ingController.Cleanup(false); err != nil {
-				Logf("Still waiting for glbc to cleanup: %v", err)
-				return false, nil
-			}
-			return true, nil
-		})
-		// TODO: Remove this once issue #17802 is fixed
-		Expect(scaleRCByLabels(client, ingController.rc.Namespace, ingController.rc.Labels, 0)).NotTo(HaveOccurred())
-
-		// If the controller failed to cleanup the test will fail, but we want to cleanup
-		// resources before that.
-		if pollErr != nil {
-			if cleanupErr := ingController.Cleanup(true); cleanupErr != nil {
-				Logf("WARNING: Failed to cleanup resources %v", cleanupErr)
-			}
-			Failf("Failed to cleanup GCE L7 resources.")
-		}
-		// Restore the cluster Addon.
-		Expect(scaleRCByLabels(client, api.NamespaceSystem, clusterAddonLBLabels, 1)).NotTo(HaveOccurred())
-		framework.afterEach()
-		Logf("Successfully verified GCE L7 loadbalancer via Ingress.")
-	})
-
-	It("should create GCE L7 loadbalancers and verify Ingress", func() {
-		// Create numApps apps, exposed via numIng Ingress each with 2 paths.
-		// Eg with numApp=10, numIng=5:
-		// apps: {foo-app-(0-10)}
-		// ingress: {foo-app-(0, 2, 4, 6, 8)}
-		// paths:
-		//  ingress foo-app-0:
-		//	  default1.bar.com
-		//	  foo0.bar.com: /foo0
-		//	  foo1.bar.com: /foo1
-		if numApps < numIng {
-			Failf("Need more apps than Ingress")
-		}
-		Logf("Starting ingress test")
-		appsPerIngress := numApps / numIng
-		By(fmt.Sprintf("Creating %d rcs + svc, and %d apps per Ingress", numApps, appsPerIngress))
-
-		ingCAs := map[string][]byte{}
-		for appID := 0; appID < numApps; appID = appID + appsPerIngress {
-			// Creates appsPerIngress apps, then creates one Ingress with paths to all the apps.
-			for j := appID; j < appID+appsPerIngress; j++ {
-				createApp(client, ns, j)
-			}
-			var err error
-			ing := generateIngressSpec(appID, appsPerIngress, ns)
-
-			// Secrets must be created before the Ingress. The cert of each
-			// Ingress contains all the hostnames of that Ingress as the subject
-			// name field in the cert.
-			By(fmt.Sprintf("Creating secret for ingress %v/%v", ing.Namespace, ing.Name))
-			_, rootCA, _, err := createSecret(client, ing)
-			Expect(err).NotTo(HaveOccurred())
-			ingCAs[ing.Name] = rootCA
-
-			By(fmt.Sprintf("Creating ingress %v/%v", ing.Namespace, ing.Name))
-			ing, err = client.Extensions().Ingress(ing.Namespace).Create(ing)
-			Expect(err).NotTo(HaveOccurred())
-		}
-
-		ings, err := client.Extensions().Ingress(ns).List(api.ListOptions{})
-		Expect(err).NotTo(HaveOccurred())
-		for _, ing := range ings.Items {
-			// Wait for the loadbalancer IP.
-			start := time.Now()
-			address, err := waitForIngressAddress(client, ing.Namespace, ing.Name, lbPollTimeout)
-			if err != nil {
-				Failf("Ingress failed to acquire an IP address within %v", lbPollTimeout)
-			}
-			Expect(err).NotTo(HaveOccurred())
-			By(fmt.Sprintf("Found address %v for ingress %v, took %v to come online",
-				address, ing.Name, time.Since(start)))
-			creationTimes = append(creationTimes, time.Since(start))
-
-			if !verifyHTTPGET {
-				continue
-			}
-
-			// Check that all rules respond to a simple GET.
-			for _, rules := range ing.Spec.Rules {
-				// As of Kubernetes 1.1 we only support HTTP Ingress.
-				if rules.IngressRuleValue.HTTP == nil {
-					continue
-				}
-				timeoutClient.Transport, err = buildTransport(rules.Host, ingCAs[ing.Name])
-
-				for _, p := range rules.IngressRuleValue.HTTP.Paths {
-					route := fmt.Sprintf("https://%v%v", address, p.Path)
-					Logf("Testing route %v host %v with simple GET", route, rules.Host)
-					if err != nil {
-						Failf("Unable to create transport: %v", err)
-					}
-					// Make sure the service node port is reachable
-					Expect(curlServiceNodePort(client, ns, p.Backend.ServiceName, int(p.Backend.ServicePort.IntVal))).NotTo(HaveOccurred())
-
-					GETStart := time.Now()
-					var lastBody string
-					pollErr := wait.Poll(lbPollInterval, lbPollTimeout, func() (bool, error) {
-						var err error
-						lastBody, err = simpleGET(timeoutClient, route, rules.Host)
-						if err != nil {
-							Logf("host %v path %v: %v", rules.Host, route, err)
-							return false, nil
-						}
-						return true, nil
-					})
-					if pollErr != nil {
-						msg := fmt.Sprintf("Failed to execute a successful GET within %v, Last response body for %v, host %v:\n%v\n\n%v\n",
-							lbPollTimeout, route, rules.Host, lastBody, pollErr)
-
-						// Make sure the service node port is still reachable
-						if err := curlServiceNodePort(client, ns, p.Backend.ServiceName, int(p.Backend.ServicePort.IntVal)); err != nil {
-							msg += fmt.Sprintf("Also unable to curl service node port: %v", err)
-						}
-						Failf(msg)
-					}
-					rt := time.Since(GETStart)
-					By(fmt.Sprintf("Route %v host %v took %v to respond", route, rules.Host, rt))
-					responseTimes = append(responseTimes, rt)
-				}
-			}
-		}
-		// In most cases slow loadbalancer creation/startup translates directly to
-		// GCE api sluggishness. However this might be because of something the
-		// controller is doing, eg: maxing out QPS by repeated polling.
-		sort.Sort(timeSlice(creationTimes))
-		perc50 := creationTimes[len(creationTimes)/2]
-		if perc50 > expectedLBCreationTime {
-			Logf("WARNING: Average creation time is too high: %+v", creationTimes)
-		}
-		if !verifyHTTPGET {
-			return
-		}
-		sort.Sort(timeSlice(responseTimes))
-		perc50 = responseTimes[len(responseTimes)/2]
-		if perc50 > expectedLBHealthCheckTime {
-			Logf("WARNING: Average startup time is too high: %+v", responseTimes)
-		}
-	})
-})
-
-func curlServiceNodePort(client *client.Client, ns, name string, port int) error {
-	// TODO: Curl all nodes?
-	u, err := getNodePortURL(client, ns, name, port)
-	if err != nil {
-		return err
-	}
-	var svcCurlBody string
-	timeout := 30 * time.Second
-	pollErr := wait.Poll(10*time.Second, timeout, func() (bool, error) {
-		svcCurlBody, err = simpleGET(timeoutClient, u, "")
-		if err != nil {
-			Logf("Failed to curl service node port, body: %v\nerror %v", svcCurlBody, err)
-			return false, nil
-		}
-		return true, nil
-	})
-	if pollErr != nil {
-		return fmt.Errorf("Failed to curl service node port in %v, body: %v\nerror %v", timeout, svcCurlBody, err)
-	}
-	Logf("Successfully curled service node port, body: %v", svcCurlBody)
-	return nil
-=======
->>>>>>> 28313793
 }