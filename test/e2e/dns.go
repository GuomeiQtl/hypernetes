--- conflicted
+++ resolved
@@ -234,23 +234,18 @@
 	framework.Logf("DNS probes using %s succeeded\n", pod.Name)
 }
 
-<<<<<<< HEAD
-func verifyDNSPodIsRunning(f *Framework) {
-=======
 func verifyDNSPodIsRunning(f *framework.Framework) {
->>>>>>> 28313793
 	systemClient := f.Client.Pods(api.NamespaceSystem)
 	By("Waiting for DNS Service to be Running")
 	options := api.ListOptions{LabelSelector: dnsServiceLabelSelector}
 	dnsPods, err := systemClient.List(options)
 	if err != nil {
-<<<<<<< HEAD
-		Failf("Failed to list all dns service pods")
-	}
-	if len(dnsPods.Items) != 1 {
-		Failf("Unexpected number of pods (%d) matches the label selector %v", len(dnsPods.Items), dnsServiceLabelSelector.String())
-	}
-	expectNoError(waitForPodRunningInNamespace(f.Client, dnsPods.Items[0].Name, api.NamespaceSystem))
+		framework.Failf("Failed to list all dns service pods")
+	}
+	if len(dnsPods.Items) < 1 {
+		framework.Failf("No pods match the label selector %v", dnsServiceLabelSelector.String())
+	}
+	framework.ExpectNoError(framework.WaitForPodRunningInNamespace(f.Client, dnsPods.Items[0].Name, api.NamespaceSystem))
 }
 
 func createServiceSpec(serviceName string, isHeadless bool, selector map[string]string) *api.Service {
@@ -271,38 +266,6 @@
 	return headlessService
 }
 
-var _ = Describe("DNS", func() {
-	f := NewDefaultFramework("dns")
-
-	It("should provide DNS for the cluster [Conformance]", func() {
-		verifyDNSPodIsRunning(f)
-=======
-		framework.Failf("Failed to list all dns service pods")
-	}
-	if len(dnsPods.Items) < 1 {
-		framework.Failf("No pods match the label selector %v", dnsServiceLabelSelector.String())
-	}
-	framework.ExpectNoError(framework.WaitForPodRunningInNamespace(f.Client, dnsPods.Items[0].Name, api.NamespaceSystem))
-}
-
-func createServiceSpec(serviceName string, isHeadless bool, selector map[string]string) *api.Service {
-	headlessService := &api.Service{
-		ObjectMeta: api.ObjectMeta{
-			Name: serviceName,
-		},
-		Spec: api.ServiceSpec{
-			Ports: []api.ServicePort{
-				{Port: 80, Name: "http", Protocol: "TCP"},
-			},
-			Selector: selector,
-		},
-	}
-	if isHeadless {
-		headlessService.Spec.ClusterIP = "None"
-	}
-	return headlessService
-}
-
 func reverseArray(arr []string) []string {
 	for i := 0; i < len(arr)/2; i++ {
 		j := len(arr) - i - 1
@@ -313,7 +276,6 @@
 
 var _ = framework.KubeDescribe("DNS", func() {
 	f := framework.NewDefaultFramework("dns")
->>>>>>> 28313793
 
 	It("should provide DNS for the cluster [Conformance]", func() {
 		// All the names we need to be able to resolve.
@@ -328,16 +290,10 @@
 		if framework.ProviderIs("gce", "gke") {
 			namesToResolve = append(namesToResolve, "metadata")
 		}
-<<<<<<< HEAD
-
-		wheezyProbeCmd, wheezyFileNames := createProbeCommand(namesToResolve, nil, "wheezy", f.Namespace.Name)
-		jessieProbeCmd, jessieFileNames := createProbeCommand(namesToResolve, nil, "jessie", f.Namespace.Name)
-=======
 		hostFQDN := fmt.Sprintf("%s.%s.%s.svc.cluster.local", dnsTestPodHostName, dnsTestServiceName, f.Namespace.Name)
 		hostEntries := []string{hostFQDN, dnsTestPodHostName}
 		wheezyProbeCmd, wheezyFileNames := createProbeCommand(namesToResolve, hostEntries, "", "wheezy", f.Namespace.Name)
 		jessieProbeCmd, jessieFileNames := createProbeCommand(namesToResolve, hostEntries, "", "jessie", f.Namespace.Name)
->>>>>>> 28313793
 		By("Running these commands on wheezy:" + wheezyProbeCmd + "\n")
 		By("Running these commands on jessie:" + jessieProbeCmd + "\n")
 
@@ -348,11 +304,6 @@
 	})
 
 	It("should provide DNS for services [Conformance]", func() {
-<<<<<<< HEAD
-		verifyDNSPodIsRunning(f)
-
-=======
->>>>>>> 28313793
 		// Create a test headless service.
 		By("Creating a test headless service")
 		testServiceSelector := map[string]string{
@@ -368,11 +319,7 @@
 		}()
 
 		regularService := createServiceSpec("test-service-2", false, testServiceSelector)
-<<<<<<< HEAD
-		_, err = f.Client.Services(f.Namespace.Name).Create(regularService)
-=======
 		regularService, err = f.Client.Services(f.Namespace.Name).Create(regularService)
->>>>>>> 28313793
 		Expect(err).NotTo(HaveOccurred())
 		defer func() {
 			By("deleting the test service")
@@ -391,13 +338,8 @@
 			fmt.Sprintf("_http._tcp.%s.%s.svc", regularService.Name, f.Namespace.Name),
 		}
 
-<<<<<<< HEAD
-		wheezyProbeCmd, wheezyFileNames := createProbeCommand(namesToResolve, nil, "wheezy", f.Namespace.Name)
-		jessieProbeCmd, jessieFileNames := createProbeCommand(namesToResolve, nil, "jessie", f.Namespace.Name)
-=======
 		wheezyProbeCmd, wheezyFileNames := createProbeCommand(namesToResolve, nil, regularService.Spec.ClusterIP, "wheezy", f.Namespace.Name)
 		jessieProbeCmd, jessieFileNames := createProbeCommand(namesToResolve, nil, regularService.Spec.ClusterIP, "jessie", f.Namespace.Name)
->>>>>>> 28313793
 		By("Running these commands on wheezy:" + wheezyProbeCmd + "\n")
 		By("Running these commands on jessie:" + jessieProbeCmd + "\n")
 
@@ -410,11 +352,6 @@
 	})
 
 	It("should provide DNS for pods for Hostname and Subdomain Annotation", func() {
-<<<<<<< HEAD
-		verifyDNSPodIsRunning(f)
-
-=======
->>>>>>> 28313793
 		// Create a test headless service.
 		By("Creating a test headless service")
 		testServiceSelector := map[string]string{
@@ -432,25 +369,16 @@
 		}()
 
 		hostFQDN := fmt.Sprintf("%s.%s.%s.svc.cluster.local", podHostname, serviceName, f.Namespace.Name)
-<<<<<<< HEAD
-		wheezyProbeCmd, wheezyFileNames := createProbeCommand([]string{hostFQDN}, []string{hostFQDN, podHostname}, "wheezy", f.Namespace.Name)
-		jessieProbeCmd, jessieFileNames := createProbeCommand([]string{hostFQDN}, []string{hostFQDN, podHostname}, "jessie", f.Namespace.Name)
-=======
 		hostNames := []string{hostFQDN, podHostname}
 		namesToResolve := []string{hostFQDN}
 		wheezyProbeCmd, wheezyFileNames := createProbeCommand(namesToResolve, hostNames, "", "wheezy", f.Namespace.Name)
 		jessieProbeCmd, jessieFileNames := createProbeCommand(namesToResolve, hostNames, "", "jessie", f.Namespace.Name)
->>>>>>> 28313793
 		By("Running these commands on wheezy:" + wheezyProbeCmd + "\n")
 		By("Running these commands on jessie:" + jessieProbeCmd + "\n")
 
 		// Run a pod which probes DNS and exposes the results by HTTP.
 		By("creating a pod to probe DNS")
-<<<<<<< HEAD
-		pod1 := createDNSPod(f.Namespace.Name, wheezyProbeCmd, jessieProbeCmd)
-=======
 		pod1 := createDNSPod(f.Namespace.Name, wheezyProbeCmd, jessieProbeCmd, true)
->>>>>>> 28313793
 		pod1.ObjectMeta.Labels = testServiceSelector
 		pod1.ObjectMeta.Annotations = map[string]string{
 			pod.PodHostnameAnnotation:  podHostname,
