From nobody Thu May 13 20:33:00 2016
Content-Type: multipart/mixed; boundary="===================================="
MIME-Version: 1.0

--====================================
MIME-Version: 1.0
Content-Type: text/upstart-job; charset="us-ascii"
Content-Transfer-Encoding: 7bit
Content-Disposition: attachment; filename="kube-install-master.conf"

#upstart-job

description "Download and install k8s binaries and configurations"

start on cloud-config

script
{
	set -o errexit
	set -o nounset

	# Fetch the script for installing master binary and configuration files.
	curl --fail --retry 5 --retry-delay 3 --silent --show-error \
		-H "X-Google-Metadata-Request: True" \
		-o /etc/kube-configure.sh \
		http://metadata.google.internal/computeMetadata/v1/instance/attributes/configure-sh
	. /etc/kube-configure.sh
	set_broken_motd
	echo "Downloading kube-env file"
	download_kube_env
	. /etc/kube-env
	echo "Install kube master binary and configuration files"
	install_kube_binary_config
} 2>&1 | logger --priority daemon.info -t ${UPSTART_JOB}
end script

--====================================
MIME-Version: 1.0
Content-Type: text/upstart-job; charset="us-ascii"
Content-Transfer-Encoding: 7bit
Content-Disposition: attachment; filename="kube-env.conf"

#upstart-job

description "Prepare kube master environment"

start on stopped kube-install-master

script
{
	set -o errexit
	set -o nounset

	. /etc/kube-configure-helper.sh
	. /etc/kube-env
	echo "Configuring hostname"
	config_hostname
	echo "Configuring IP firewall rules"
	config_ip_firewall
	echo "Creating required directories"
	create_dirs
	echo "Mount master PD"
	mount_master_pd
	echo "Creating kubernetes master auth file"
	create_master_auth
	echo "Creating master instance kubelet auth file"
	create_master_kubelet_auth
	echo "Assemble kubelet command line"
	# Kubelet command flags will be written in /etc/default/kubelet
	assemble_kubelet_flags
} 2>&1 | logger --priority daemon.info -t ${UPSTART_JOB}
end script

--====================================
MIME-Version: 1.0
Content-Type: text/upstart-job; charset="us-ascii"
Content-Transfer-Encoding: 7bit
Content-Disposition: attachment; filename="kube-install-packages.conf"

#upstart-job

description "Install packages needed to run kubernetes"

start on stopped kube-install-master

script
{
	set -o errexit
	set -o nounset

	. /etc/kube-configure-helper.sh
	install_critical_packages
} 2>&1 | logger --priority daemon.info -t ${UPSTART_JOB}
end script

--====================================
MIME-Version: 1.0
Content-Type: text/upstart-job; charset="us-ascii"
Content-Transfer-Encoding: 7bit
Content-Disposition: attachment; filename="kube-install-additional-packages.conf"

#upstart-job

description "Install additional packages used by kubernetes"

start on stopped kube-install-packages

script
{
	set -o errexit
	set -o nounset

	. /etc/kube-configure-helper.sh
	install_additional_packages
} 2>&1 | logger --priority daemon.info -t ${UPSTART_JOB}
end script

--====================================
MIME-Version: 1.0
Content-Type: text/upstart-job; charset="us-ascii"
Content-Transfer-Encoding: 7bit
Content-Disposition: attachment; filename="kubelet.conf"

#upstart-job

description "Run kubelet service"

start on stopped kube-install-packages and stopped kube-env

respawn

script
{
	set -o errexit
	set -o nounset

	. /etc/kube-configure-helper.sh
	start_kubelet
} 2>&1 | logger --priority daemon.info -t ${UPSTART_JOB}
end script

# Wait for 10s to start kubelet again.
post-stop exec sleep 10

--====================================
MIME-Version: 1.0
Content-Type: text/upstart-job; charset="us-ascii"
Content-Transfer-Encoding: 7bit
Content-Disposition: attachment; filename="kube-docker.conf"

#upstart-job

description "Restart docker daemon"

start on started kubelet

script
{
	set -o errexit
	set -o nounset

	. /etc/kube-configure-helper.sh
	. /etc/kube-env
	restart_docker_daemon
} 2>&1 | logger --priority daemon.info -t ${UPSTART_JOB}
end script

--====================================
MIME-Version: 1.0
Content-Type: text/upstart-job; charset="us-ascii"
Content-Transfer-Encoding: 7bit
Content-Disposition: attachment; filename="kube-master-components.conf"

#upstart-job

description "Start kube-master components and addons pods"

start on stopped kube-docker

script
{
	set -o errexit
	set -o nounset

	. /etc/kube-configure-helper.sh
	. /etc/kube-env
	start_etcd_servers
	start_fluentd
	compute_master_manifest_variables
	start_kube_apiserver
	start_kube_controller_manager
	start_kube_scheduler
	start_kube_addons
	start_cluster_autoscaler
	reset_motd
} 2>&1 | logger --priority daemon.info -t ${UPSTART_JOB}
end script

--====================================
MIME-Version: 1.0
Content-Type: text/upstart-job; charset="us-ascii"
Content-Transfer-Encoding: 7bit
Content-Disposition: attachment; filename="kube-master-health-monitoring.conf"

#upstart-job

description "Kubenetes master health monitoring"

start on stopped kube-docker

respawn

script
{
	set -o errexit
	set -o nounset

	# Wait for a minute to let docker and kubelet processes finish initialization.
	# TODO(andyzheng0831): replace it with a more reliable method if possible.
	sleep 60
<<<<<<< HEAD
	. /etc/kube-configure.sh
=======
	. /etc/kube-configure-helper.sh
>>>>>>> 28313793
	. /etc/kube-env
	health_monitoring
} 2>&1 | logger --priority daemon.info -t ${UPSTART_JOB}
end script

# Wait for 10s to start it again.
post-stop exec sleep 10

--====================================--<|MERGE_RESOLUTION|>--- conflicted
+++ resolved
@@ -218,11 +218,7 @@
 	# Wait for a minute to let docker and kubelet processes finish initialization.
 	# TODO(andyzheng0831): replace it with a more reliable method if possible.
 	sleep 60
-<<<<<<< HEAD
-	. /etc/kube-configure.sh
-=======
-	. /etc/kube-configure-helper.sh
->>>>>>> 28313793
+	. /etc/kube-configure-helper.sh
 	. /etc/kube-env
 	health_monitoring
 } 2>&1 | logger --priority daemon.info -t ${UPSTART_JOB}
