--- conflicted
+++ resolved
@@ -328,8 +328,6 @@
 		}
 	}
 
-<<<<<<< HEAD
-=======
 	for _, container := range pod.Spec.InitContainers {
 		for _, env := range container.Env {
 			if env.ValueFrom != nil && env.ValueFrom.SecretKeyRef != nil {
@@ -340,7 +338,6 @@
 		}
 	}
 
->>>>>>> 28313793
 	for _, container := range pod.Spec.Containers {
 		for _, env := range container.Env {
 			if env.ValueFrom != nil && env.ValueFrom.SecretKeyRef != nil {
